import pathlib
import shutil
import tempfile
import numpy as np
from PyQt6.QtTest import QTest
from PyQt6.QtCore import Qt, QPoint, QTimer, QSettings
from PyQt6.QtWidgets import QToolBar, QComboBox, QToolButton
from OpenGL.plugins import FormatHandler
from sscanss.app.dialogs import (InsertPrimitiveDialog, TransformDialog, InsertPointDialog, PathLengthPlotter,
                                 InsertVectorDialog, VectorManager, PickPointDialog, JawControl, PositionerControl,
                                 DetectorControl, PointManager, SimulationDialog, ScriptExportDialog, ProjectDialog,
                                 Preferences, CalibrationErrorDialog, AlignmentErrorDialog, SampleProperties)
from sscanss.app.window.view import MainWindow
import sscanss.config as config
from sscanss.core.instrument import Simulation
from sscanss.core.math import rigid_transform
from sscanss.core.scene import Node
from sscanss.core.util import Primitives, PointType, DockFlag
from tests.helpers import (QTestCase, mouse_drag, mouse_wheel_scroll, click_check_box, edit_line_edit_text,
                           MessageBoxClicker)

WAIT_TIME = 5000

FUNC = Simulation.execute


def wrapped(args):
    import logging

    logging.disable(level=logging.INFO)
    return FUNC(args)


class TestMainWindow(QTestCase):
    @classmethod
    def setUpClass(cls):
        cls.data_dir = pathlib.Path(tempfile.mkdtemp())
        cls.ini_file = cls.data_dir / "settings.ini"
        config.settings.system = QSettings(str(cls.ini_file), QSettings.Format.IniFormat)
        config.LOG_PATH = cls.data_dir / "logs"
        FormatHandler("sscanss", "OpenGL.arrays.numpymodule.NumpyHandler", ["sscanss.core.math.matrix.Matrix44"])

        cls.window = MainWindow()
        cls.toolbar = cls.window.findChild(QToolBar)
        cls.model = cls.window.presenter.model
        cls.window.presenter.notifyError = cls.notifyError
        cls.window.show()

    @staticmethod
    def notifyError(message, exception):
        """Logs error and notifies user of them

        :param message: message to display to user and in the log
        :type message: str
        :param exception: exception to log
        :type exception: Exception
        """
        raise Exception(message) from exception

    @classmethod
    def tearDownClass(cls):
        cls.window.undo_stack.setClean()
        cls.window.close()
        root_logger = config.logging.getLogger()
        for _ in range(len(root_logger.handlers) - 1):
            handler = root_logger.handlers[-1]
            handler.close()
            root_logger.removeHandler(handler)
        config.logging.shutdown()
        shutil.rmtree(cls.data_dir)

    @classmethod
    def triggerUndo(cls):
        cls.window.undo_action.trigger()
        QTest.qWait(WAIT_TIME // 10)

    @classmethod
    def triggerRedo(cls):
        cls.window.redo_action.trigger()
        QTest.qWait(WAIT_TIME // 10)

    @staticmethod
    def getDockedWidget(dock_manager, dock_flag):
        if dock_flag == DockFlag.Bottom:
            dock = dock_manager.bottom_dock
        else:
            dock = dock_manager.upper_dock

        return dock.widget()

    def testMainView(self):
        self.createProject()
        self.addSample()
        self.assertFalse(self.window.gl_widget.show_bounding_box)
        QTest.mouseClick(self.toolbar.widgetForAction(self.window.show_bounding_box_action), Qt.MouseButton.LeftButton)
        self.assertTrue(self.window.gl_widget.show_bounding_box)
        self.assertTrue(self.window.gl_widget.show_coordinate_frame)
        self.window.show_coordinate_frame_action.trigger()
        self.assertFalse(self.window.gl_widget.show_coordinate_frame)
        camera = self.window.gl_widget.scene.camera
        self.window.view_from_menu.actions()[0].trigger()
        self.assertEqual(camera.mode, camera.Projection.Orthographic)
        self.window.reset_camera_action.trigger()
        self.assertEqual(camera.mode, camera.Projection.Perspective)

        mouse_drag(self.window.gl_widget)
        mouse_drag(self.window.gl_widget, button=Qt.MouseButton.RightButton)
        mouse_wheel_scroll(self.window.gl_widget, delta=20)
        mouse_wheel_scroll(self.window.gl_widget, delta=-10)

        self.transformSample()

        # render in transparent
        QTest.mouseClick(self.toolbar.widgetForAction(self.window.blend_render_action), Qt.MouseButton.LeftButton)
        self.assertEqual(self.window.scenes.sample_render_mode, Node.RenderMode.Transparent)

        self.keyinFiducials()
        self.keyinPoints()

        # render in wireframe
        QTest.mouseClick(self.toolbar.widgetForAction(self.window.line_render_action), Qt.MouseButton.LeftButton)
        self.assertEqual(self.window.scenes.sample_render_mode, Node.RenderMode.Wireframe)

        self.insertVectors()
        self.jawControl()
        self.pointPicking()
        self.switchInstrument()
        self.positionerControl()
        self.detectorControl()
        self.alignSample()
        self.runSimulation()

    def createProject(self):
        self.window.showNewProjectDialog()

        # Test project dialog validation
        project_dialog = self.window.findChild(ProjectDialog)
        self.assertTrue(project_dialog.isVisible())
        self.assertEqual(project_dialog.validator_textbox.text(), "")
        QTest.mouseClick(project_dialog.create_project_button, Qt.MouseButton.LeftButton)
        self.assertNotEqual(project_dialog.validator_textbox.text(), "")
        # Create new project
        QTest.keyClicks(project_dialog.project_name_textbox, "Test")
        for _ in range(project_dialog.instrument_combobox.count()):
            if project_dialog.instrument_combobox.currentText().strip().upper() == "IMAT":
                break
            QTest.keyClick(project_dialog.instrument_combobox, Qt.Key.Key_Down)
        QTest.mouseClick(project_dialog.create_project_button, Qt.MouseButton.LeftButton)
        QTest.keyClick(project_dialog, Qt.Key.Key_Escape)  # should not close until the project is created
        self.assertTrue(project_dialog.isVisible())
        QTest.qWait(WAIT_TIME)  # wait is necessary since instrument is created on another thread
        self.assertEqual(self.model.project_data["name"], "Test")
        self.assertEqual(self.model.instrument.name, "IMAT")

    def addSample(self):
        # Add sample
        self.assertIsNone(self.model.sample)
        self.window.docks.showInsertPrimitiveDialog(Primitives.Tube)
        widget = self.getDockedWidget(self.window.docks, InsertPrimitiveDialog.dock_flag)
        self.assertTrue(isinstance(widget, InsertPrimitiveDialog))
        self.assertEqual(widget.primitive, Primitives.Tube)
        self.assertTrue(widget.isVisible())
        edit_line_edit_text(widget.textboxes["inner_radius"].form_lineedit, "10")
        edit_line_edit_text(widget.textboxes["outer_radius"].form_lineedit, "10")
        # equal inner radius and outer radius is an invalid tube so validation should trigger
        self.assertFalse(widget.create_primitive_button.isEnabled())
        # Adds '0' to '10' to make the radius '100'
        QTest.keyClicks(widget.textboxes["outer_radius"].form_lineedit, "0")
        self.assertTrue(widget.create_primitive_button.isEnabled())
        QTest.mouseClick(widget.create_primitive_button, Qt.MouseButton.LeftButton)
        self.assertIsNotNone(self.model.sample)

        self.window.sample_properties_dialog_action.trigger()
        sample_properties_widget = self.getDockedWidget(self.window.docks, SampleProperties.dock_flag)
        self.assertTrue(isinstance(sample_properties_widget, SampleProperties))
        bytes_to_mb_factor = 1 / (1024**2)
        memory = self.model.sample.vertices.nbytes * bytes_to_mb_factor
        self.assertEqual('Memory (MB)', sample_properties_widget.sample_property_table.item(0, 0).text())
        self.assertEqual(f'{memory:.4f}', sample_properties_widget.sample_property_table.item(0, 1).text())
        num_faces = self.model.sample.indices.shape[0] // 3
        self.assertEqual('Faces', sample_properties_widget.sample_property_table.item(1, 0).text())
        self.assertEqual(str(num_faces), sample_properties_widget.sample_property_table.item(1, 1).text())
        num_vertices = self.model.sample.vertices.shape[0]
        self.assertEqual('Vertices', sample_properties_widget.sample_property_table.item(2, 0).text())
        self.assertEqual(str(num_vertices), sample_properties_widget.sample_property_table.item(2, 1).text())

        # Add a second sample
        self.window.docks.showInsertPrimitiveDialog(Primitives.Tube)
        widget_2 = self.getDockedWidget(self.window.docks, InsertPrimitiveDialog.dock_flag)
        self.assertIs(widget, widget_2)  # Since a Tube dialog is already open a new widget is not created
        self.assertEqual(widget.primitive, Primitives.Tube)
        self.window.docks.showInsertPrimitiveDialog(Primitives.Cuboid)
        widget_2 = self.getDockedWidget(self.window.docks, InsertPrimitiveDialog.dock_flag)
        self.assertIsNot(widget, widget_2)
        old_vertex_count = len(self.model.sample.vertices)

        memory = self.model.sample.vertices.nbytes * bytes_to_mb_factor
        self.assertEqual('Memory (MB)', sample_properties_widget.sample_property_table.item(0, 0).text())
        self.assertEqual(f'{memory:.4f}', sample_properties_widget.sample_property_table.item(0, 1).text())
        num_faces = self.model.sample.indices.shape[0] // 3
        self.assertEqual('Faces', sample_properties_widget.sample_property_table.item(1, 0).text())
        self.assertEqual(str(num_faces), sample_properties_widget.sample_property_table.item(1, 1).text())
        num_vertices = self.model.sample.vertices.shape[0]
        self.assertEqual('Vertices', sample_properties_widget.sample_property_table.item(2, 0).text())
        self.assertEqual(str(num_vertices), sample_properties_widget.sample_property_table.item(2, 1).text())

        with MessageBoxClicker('combine', timeout=100):  # click first button in message box
            QTest.mouseClick(widget_2.create_primitive_button, Qt.MouseButton.LeftButton)
            QTest.qWait(WAIT_TIME // 10)
            self.assertGreater(len(self.model.sample.vertices), old_vertex_count)

    def transformSample(self):
        # Transform Sample
        np.testing.assert_array_almost_equal(self.model.sample.bounding_box.center, [0.0, 0.0, 0.0], decimal=5)

        QTest.mouseClick(self.toolbar.widgetForAction(self.window.translate_sample_action), Qt.MouseButton.LeftButton)
        widget = self.getDockedWidget(self.window.docks, TransformDialog.dock_flag)
        QTest.keyClick(widget.tool.y_position.form_lineedit, Qt.Key.Key_A, Qt.KeyboardModifier.ControlModifier)
        QTest.keyClick(widget.tool.y_position.form_lineedit, Qt.Key.Key_Delete)
        self.assertFalse(widget.tool.execute_button.isEnabled())

        QTest.keyClicks(widget.tool.y_position.form_lineedit, "100")
        self.assertTrue(widget.tool.execute_button.isEnabled())
        QTest.mouseClick(widget.tool.execute_button, Qt.MouseButton.LeftButton)
        np.testing.assert_array_almost_equal(self.model.sample.bounding_box.center, [0.0, 100.0, 0.0], decimal=5)
        self.triggerUndo()
        np.testing.assert_array_almost_equal(self.model.sample.bounding_box.center, [0.0, 0.0, 0.0], decimal=5)
        self.triggerRedo()
        np.testing.assert_array_almost_equal(self.model.sample.bounding_box.center, [0.0, 100.0, 0.0], decimal=5)

        QTest.mouseClick(self.toolbar.widgetForAction(self.window.rotate_sample_action), Qt.MouseButton.LeftButton)
        widget = self.getDockedWidget(self.window.docks, TransformDialog.dock_flag)
        QTest.keyClick(widget.tool.z_rotation.form_lineedit, Qt.Key.Key_A, Qt.KeyboardModifier.ControlModifier)
        QTest.keyClick(widget.tool.z_rotation.form_lineedit, Qt.Key.Key_Delete)
        self.assertFalse(widget.tool.execute_button.isEnabled())

        QTest.keyClicks(widget.tool.z_rotation.form_lineedit, "90")
        self.assertTrue(widget.tool.execute_button.isEnabled())
        QTest.mouseClick(widget.tool.execute_button, Qt.MouseButton.LeftButton)
        np.testing.assert_array_almost_equal(self.model.sample.bounding_box.center, [-100.0, 0.0, 0.0], decimal=5)
        self.triggerUndo()
        np.testing.assert_array_almost_equal(self.model.sample.bounding_box.center, [0.0, 100.0, 0.0], decimal=5)
        self.triggerRedo()
        np.testing.assert_array_almost_equal(self.model.sample.bounding_box.center, [-100.0, 0.0, 0.0], decimal=5)

        QTest.mouseClick(self.toolbar.widgetForAction(self.window.transform_sample_action), Qt.MouseButton.LeftButton)

        QTest.mouseClick(self.toolbar.widgetForAction(self.window.move_origin_action), Qt.MouseButton.LeftButton)
        widget = self.getDockedWidget(self.window.docks, TransformDialog.dock_flag)
        for i in range(widget.tool.move_combobox.count()):
            QTest.keyClick(widget.tool.move_combobox, Qt.Key.Key_Down)

        for i in range(widget.tool.ignore_combobox.count()):
            QTest.keyClick(widget.tool.ignore_combobox, Qt.Key.Key_Down)

        QTest.mouseClick(widget.tool.execute_button, Qt.MouseButton.LeftButton)
        self.triggerUndo()
        np.testing.assert_array_almost_equal(self.model.sample.bounding_box.center, [-100.0, 0.0, 0.0], decimal=5)
        self.triggerRedo()

        QTest.mouseClick(self.toolbar.widgetForAction(self.window.plane_align_action), Qt.MouseButton.LeftButton)
        widget = self.getDockedWidget(self.window.docks, TransformDialog.dock_flag)
        for i in range(widget.tool.plane_combobox.count()):
            QTest.keyClick(widget.tool.plane_combobox, Qt.Key.Key_Down)

        QTest.mouseClick(widget.tool.execute_button, Qt.MouseButton.LeftButton)

        QTest.mouseClick(widget.tool.pick_button, Qt.MouseButton.LeftButton)
        QTest.mouseClick(self.window.gl_widget, Qt.MouseButton.LeftButton)
        QTest.mouseClick(widget.tool.select_button, Qt.MouseButton.LeftButton)

    def keyinFiducials(self):
        # Add Fiducial Points
        self.window.keyin_fiducial_action.trigger()
        widget = self.getDockedWidget(self.window.docks, InsertPointDialog.dock_flag)
        QTest.keyClick(widget.z_axis.form_lineedit, Qt.Key.Key_A, Qt.KeyboardModifier.ControlModifier)
        QTest.keyClick(widget.z_axis.form_lineedit, Qt.Key.Key_Delete)
        self.assertFalse(widget.execute_button.isEnabled())

        QTest.keyClicks(widget.z_axis.form_lineedit, "100")
        self.assertTrue(widget.execute_button.isEnabled())
        QTest.mouseClick(widget.execute_button, Qt.MouseButton.LeftButton)
        QTest.keyClick(widget.x_axis.form_lineedit, Qt.Key.Key_A, Qt.KeyboardModifier.ControlModifier)
        QTest.keyClicks(widget.x_axis.form_lineedit, "50")
        QTest.mouseClick(widget.execute_button, Qt.MouseButton.LeftButton)
        self.triggerUndo()
        self.assertEqual(self.model.fiducials.size, 1)
        self.triggerRedo()
        self.assertEqual(self.model.fiducials.size, 2)

        # Test Point Manager
        widget = self.getDockedWidget(self.window.docks, PointManager.dock_flag)
        self.assertTrue(widget.isVisible())
        self.assertEqual(widget.point_type, PointType.Fiducial)
        x_pos = widget.table_view.columnViewportPosition(0) + 5
        y_pos = widget.table_view.rowViewportPosition(1) + 10
        pos = QPoint(x_pos, y_pos)
        QTest.mouseClick(widget.table_view.viewport(), Qt.MouseButton.LeftButton, pos=pos)
        QTest.mouseClick(widget.move_up_button, Qt.MouseButton.LeftButton)
        QTest.qWait(WAIT_TIME // 20)
        QTest.mouseClick(widget.move_down_button, Qt.MouseButton.LeftButton)
        QTest.qWait(WAIT_TIME // 20)

        QTest.mouseDClick(widget.table_view.viewport(), Qt.MouseButton.LeftButton, pos=pos)
        QTest.keyClicks(widget.table_view.viewport().focusWidget(), "100")
        QTest.keyClick(widget.table_view.viewport().focusWidget(), Qt.Key.Key_Enter)
        QTest.qWait(WAIT_TIME // 20)
        np.testing.assert_array_almost_equal(self.model.fiducials[1].points, [100.0, 0.0, 100.0], decimal=3)
        self.triggerUndo()
        np.testing.assert_array_almost_equal(self.model.fiducials[1].points, [50.0, 0.0, 100.0], decimal=3)
        QTest.qWait(WAIT_TIME // 20)

        QTest.mouseClick(widget.delete_button, Qt.MouseButton.LeftButton)
        QTest.qWait(WAIT_TIME // 20)
        self.assertEqual(self.model.fiducials.size, 1)
        self.triggerUndo()
        self.assertEqual(self.model.fiducials.size, 2)

    def keyinPoints(self):
        # Add Measurement Points
        self.window.keyin_measurement_action.trigger()
        widget = self.getDockedWidget(self.window.docks, InsertPointDialog.dock_flag)
        QTest.keyClick(widget.z_axis.form_lineedit, Qt.Key.Key_A, Qt.KeyboardModifier.ControlModifier)
        QTest.keyClick(widget.z_axis.form_lineedit, Qt.Key.Key_Delete)
        self.assertFalse(widget.execute_button.isEnabled())

        QTest.keyClicks(widget.z_axis.form_lineedit, "10")
        self.assertTrue(widget.execute_button.isEnabled())
        QTest.mouseClick(widget.execute_button, Qt.MouseButton.LeftButton)

        QTest.keyClick(widget.x_axis.form_lineedit, Qt.Key.Key_A, Qt.KeyboardModifier.ControlModifier)
        QTest.keyClicks(widget.x_axis.form_lineedit, "20")
        QTest.mouseClick(widget.execute_button, Qt.MouseButton.LeftButton)
        self.triggerUndo()
        self.assertEqual(self.model.measurement_points.size, 1)
        self.triggerRedo()
        self.assertEqual(self.model.measurement_points.size, 2)

        # Test Point Manager
        widget = self.getDockedWidget(self.window.docks, PointManager.dock_flag)
        self.assertTrue(widget.isVisible())
        self.assertEqual(widget.point_type, PointType.Measurement)

    def insertVectors(self):
        # Add Vectors via the dialog
        self.window.select_strain_component_action.trigger()
        widget = self.getDockedWidget(self.window.docks, InsertVectorDialog.dock_flag)
        detector_names = list(widget.parent_model.instrument.detectors.keys())

        QTest.mouseClick(widget.execute_button, Qt.MouseButton.LeftButton)
        QTest.keyClicks(widget.detector_combobox, detector_names[1][0], delay=50)
        QTest.keyClick(widget.component_combobox, Qt.Key.Key_Down)
        click_check_box(widget.reverse_checkbox)
        QTest.mouseClick(widget.execute_button, Qt.MouseButton.LeftButton)
        QTest.qWait(WAIT_TIME // 5)  # wait is necessary since vectors are created on another thread

        mv = widget.parent_model.measurement_vectors
        self.assertEqual(mv.shape, (2, 6, 1))
        np.testing.assert_array_almost_equal(mv[0, :, 0], [1, 0, 0, 0, -1, 0], decimal=5)

        QTest.keyClicks(widget.alignment_combobox, "a")
        # QTest.mouseClick(widget.component_combobox, Qt.MouseButton.LeftButton, delay=100)
        QTest.keyClick(widget.component_combobox, Qt.Key.Key_Down)
        QTest.mouseClick(widget.execute_button, Qt.MouseButton.LeftButton)
        QTest.qWait(WAIT_TIME // 5)

        QTest.keyClicks(widget.component_combobox, "k")
        QTest.keyClicks(widget.detector_combobox, detector_names[0][0], delay=50)
        edit_line_edit_text(widget.x_axis.form_lineedit, "1.0")
        edit_line_edit_text(widget.y_axis.form_lineedit, "1.0")
        QTest.mouseClick(widget.execute_button, Qt.MouseButton.LeftButton)
        QTest.qWait(WAIT_TIME // 5)

        mv = widget.parent_model.measurement_vectors
        self.assertEqual(mv.shape, (2, 6, 2))
        np.testing.assert_array_almost_equal(mv[0, :, 1], [-0.70711, -0.70711, 0, 0, 0, -1.0], decimal=5)

        # Test Vector Manager
        widget = self.getDockedWidget(self.window.docks, VectorManager.dock_flag)
        self.assertTrue(widget.isVisible())

    def pointPicking(self):
        # Add points graphically
        self.window.pick_measurement_action.trigger()
        widget = self.getDockedWidget(self.window.docks, PickPointDialog.dock_flag)
        viewport = widget.view.viewport()

        for i in range(widget.plane_combobox.count()):
            QTest.keyClick(widget.plane_combobox, Qt.Key.Key_Down)

        mouse_drag(widget.plane_slider, QPoint(), QPoint(10, 0))

<<<<<<< HEAD
        self.assertAlmostEqual(widget.cross_section_rect.height(), 50, 3)
        self.assertAlmostEqual(widget.cross_section_rect.width(), 200, 3)
        QTest.keyClick(widget.plane_lineedit, Qt.Key_A, Qt.ControlModifier)
        QTest.keyClick(widget.plane_lineedit, Qt.Key_Delete)
        QTest.keyClicks(widget.plane_lineedit, "-10")
        QTest.keyClick(widget.plane_lineedit, Qt.Key_Enter)
        self.assertAlmostEqual(widget.cross_section_rect.height(), 86.634, 3)
        self.assertAlmostEqual(widget.cross_section_rect.width(), 200, 3)
=======
        QTest.keyClick(widget.plane_lineedit, Qt.Key.Key_A, Qt.KeyboardModifier.ControlModifier)
        QTest.keyClick(widget.plane_lineedit, Qt.Key.Key_Delete)
        QTest.keyClicks(widget.plane_lineedit, "-10")
        QTest.keyClick(widget.plane_lineedit, Qt.Key.Key_Enter)
>>>>>>> b77c11fd

        widget.tabs.setCurrentIndex(2)
        click_check_box(widget.show_grid_checkbox)
        self.assertTrue(widget.view.show_grid)
        click_check_box(widget.snap_select_to_grid_checkbox)
        self.assertTrue(widget.view.snap_to_grid)
        self.assertTrue(widget.grid_widget.isVisible())

        combo = widget.grid_widget.findChild(QComboBox)
        grid_type = widget.view.grid.type
        QTest.keyClick(combo, Qt.Key.Key_Down)
        QTest.qWait(WAIT_TIME // 100)  # Delay allow the grid to render
        self.assertNotEqual(grid_type, widget.view.grid.type)
        QTest.keyClick(combo, Qt.Key.Key_Up)
        QTest.qWait(WAIT_TIME // 100)  # Delay allow the grid to render
        self.assertEqual(grid_type, widget.view.grid.type)

        self.assertFalse(widget.snap_anchor_widget.isVisible())
        self.assertFalse(widget.view.object_snap_tool.enabled)
        click_check_box(widget.snap_object_to_grid_checkbox)
        self.assertTrue(widget.snap_anchor_widget.isVisible())
        self.assertTrue(widget.view.object_snap_tool.enabled)
        self.assertAlmostEqual(widget.view.object_anchor.x(), 0, 3)
        self.assertAlmostEqual(widget.view.object_anchor.y(), 2000, 3)

        expected = [[-2000.0, 1133.6551], [2000.0, 1133.6551], [-2000.0, 2866.3449], [2000.0, 2866.3449]]
        for i in range(widget.snap_anchor_combobox.count() - 1):
            QTest.keyClick(widget.snap_anchor_combobox, Qt.Key.Key_Down)
            self.assertAlmostEqual(widget.view.object_anchor.x(), expected[i][0], 3)
            self.assertAlmostEqual(widget.view.object_anchor.y(), expected[i][1], 3)
        click_check_box(widget.snap_object_to_grid_checkbox)

        widget.tabs.setCurrentIndex(1)
        QTest.mouseClick(widget.point_selector, Qt.MouseButton.LeftButton)
        QTest.mouseClick(widget.execute_button, Qt.MouseButton.LeftButton)
        self.assertEqual(self.model.measurement_points.size, 2)
        QTest.mouseClick(viewport, Qt.MouseButton.LeftButton)
        QTest.mouseClick(widget.execute_button, Qt.MouseButton.LeftButton)
        self.assertEqual(self.model.measurement_points.size, 3)

        widget.tabs.setCurrentIndex(1)
        QTest.mouseClick(widget.line_selector, Qt.MouseButton.LeftButton)
        self.assertTrue(widget.line_tool_widget.isVisible())
        edit_line_edit_text(widget.line_point_count_spinbox, '3')
        expected_count = len(widget.scene.items()) + 3
        mouse_drag(viewport)
        self.assertEqual(len(widget.scene.items()), expected_count)

        QTest.mouseClick(widget.area_selector, Qt.MouseButton.LeftButton)
        self.assertFalse(widget.line_tool_widget.isVisible())
        self.assertTrue(widget.area_tool_widget.isVisible())

        edit_line_edit_text(widget.area_x_spinbox, '4')
        edit_line_edit_text(widget.area_y_spinbox, '5')
        expected_count = len(widget.scene.items()) + 20
        mouse_drag(viewport)
        self.assertEqual(len(widget.scene.items()), expected_count)
        QTest.mouseClick(widget.object_selector, Qt.MouseButton.LeftButton)
        self.assertFalse(widget.line_tool_widget.isVisible())
        self.assertFalse(widget.area_tool_widget.isVisible())
        mouse_drag(viewport)
        selected_count = len(widget.scene.selectedItems())
        QTest.keyClick(viewport, Qt.Key.Key_Delete)
        self.assertEqual(len(widget.scene.items()), expected_count - selected_count)

<<<<<<< HEAD
        QTest.keyClick(widget.plane_lineedit, Qt.Key_A, Qt.ControlModifier)
        QTest.keyClick(widget.plane_lineedit, Qt.Key_Delete)
        QTest.keyClicks(widget.plane_lineedit, "-12")
        QTest.keyClick(widget.plane_lineedit, Qt.Key_Enter)
        mouse_drag(viewport, QPoint(), QPoint(20, 0), button=Qt.MiddleButton)
        QTest.mouseClick(widget.area_selector, Qt.LeftButton)
=======
        QTest.mouseClick(widget.area_selector, Qt.MouseButton.LeftButton)
>>>>>>> b77c11fd
        edit_line_edit_text(widget.area_x_spinbox, '2')
        edit_line_edit_text(widget.area_y_spinbox, '2')
        expected_count = len(widget.scene.items()) + 4
        QTest.mouseClick(widget.key_in_button, Qt.MouseButton.LeftButton)
        self.assertIsNone(widget.scene.outline_item)
        edit_line_edit_text(widget.start_x_spinbox, '-2')
        edit_line_edit_text(widget.start_y_spinbox, '60')
        edit_line_edit_text(widget.stop_x_spinbox, '2')
        edit_line_edit_text(widget.stop_y_spinbox, '64')
        self.assertIn(widget.scene.outline_item, widget.scene.items())
        buttons = widget.position_widget.findChildren(QToolButton)
        accept_button, clear_button = buttons if buttons[0].toolTip().startswith('Accept') else buttons[::-1]
        QTest.mouseClick(clear_button, Qt.MouseButton.LeftButton)
        self.assertIsNone(widget.scene.outline_item)
        edit_line_edit_text(widget.stop_x_spinbox, '2')
        edit_line_edit_text(widget.stop_y_spinbox, '64')
        self.assertIn(widget.scene.outline_item, widget.scene.items())
        QTest.mouseClick(widget.key_in_button, Qt.MouseButton.LeftButton)
        self.assertIsNone(widget.scene.outline_item)
        QTest.mouseClick(widget.key_in_button, Qt.MouseButton.LeftButton)
        edit_line_edit_text(widget.stop_x_spinbox, '2')
        edit_line_edit_text(widget.stop_y_spinbox, '64')
<<<<<<< HEAD
        QTest.mouseClick(accept_button, Qt.LeftButton)
        points = [(2, 100), (0, 100), (2, 64), (0, 64)]
        transform = widget.scene.transform.inverted()[0]
        for point, item in zip(points, widget.scene.items()):
            pp = transform.map(item.pos()) / widget.sample_scale
            self.assertAlmostEqual(pp.x(), point[0], 3)
            self.assertAlmostEqual(pp.y(), point[1], 3)
=======
        QTest.mouseClick(accept_button, Qt.MouseButton.LeftButton)
>>>>>>> b77c11fd
        self.assertEqual(len(widget.scene.items()), expected_count)

        self.assertFalse(widget.view.has_foreground)
        QTest.mouseClick(widget.help_button, Qt.MouseButton.LeftButton)
        QTest.qWait(WAIT_TIME // 100)  # Delay allow the grid to render
        self.assertTrue(widget.view.has_foreground and not widget.view.show_help)

        QTest.mouseClick(widget.reset_button, Qt.LeftButton)
        self.assertTrue(widget.view.scene().transform.isIdentity())
        mouse_drag(viewport, button=Qt.MouseButton.MiddleButton)
        self.assertTrue(widget.view.scene().transform.isTranslating())
        self.assertFalse(widget.view.scene().transform.isRotating())
        mouse_drag(viewport, button=Qt.MouseButton.RightButton)
        # QTransform type is always True for translation when rotation is True
        self.assertTrue(widget.view.scene().transform.isTranslating())
        self.assertTrue(widget.view.scene().transform.isRotating())
        widget.view.resetTransform()
        self.assertTrue(widget.view.transform().isIdentity())
        self.assertFalse(widget.view.transform().isScaling())
        mouse_wheel_scroll(viewport)
        self.assertTrue(widget.view.transform().isScaling())
        mouse_wheel_scroll(viewport, delta=-10)
        self.assertTrue(widget.view.transform().isIdentity())
        QTest.mouseClick(widget.reset_button, Qt.MouseButton.LeftButton)
        self.assertTrue(widget.view.scene().transform.isIdentity())
        self.assertNotIn(widget.scene.bounds_item, widget.scene.items())
        QTest.mouseClick(widget.bounds_button, Qt.MouseButton.LeftButton)
        self.assertIn(widget.scene.bounds_item, widget.scene.items())

    def switchInstrument(self):
        # switch instruments
        self.assertNotEqual(self.window.undo_stack.count(), 0)
        with MessageBoxClicker('proceed', timeout=200):  # click first button in message box
            self.window.presenter.changeInstrument("ENGIN-X")
            QTest.qWait(WAIT_TIME)
            self.assertEqual(self.window.undo_stack.count(), 0)
            self.assertEqual(self.model.project_data["name"], "Test")
            self.assertEqual(self.model.instrument.name, "ENGIN-X")

        self.assertIs(self.window.scenes.active_scene, self.window.scenes.sample_scene)
        QTest.mouseClick(self.toolbar.widgetForAction(self.window.toggle_scene_action), Qt.MouseButton.LeftButton)
        self.assertIs(self.window.scenes.active_scene, self.window.scenes.instrument_scene)
        QTest.mouseClick(self.toolbar.widgetForAction(self.window.toggle_scene_action), Qt.MouseButton.LeftButton)
        self.assertIs(self.window.scenes.active_scene, self.window.scenes.sample_scene)

    def jawControl(self):
        # Test incident jaws Dialog and change jaw position
        self.window.docks.showJawControl()
        widget = self.getDockedWidget(self.window.docks, JawControl.dock_flag)
        jaw_form = widget.position_form_group.form_controls[0]
        jaw = self.model.instrument.jaws.positioner
        new_value = jaw.links[0].lower_limit + (jaw.links[0].offset - jaw.links[0].lower_limit) / 2
        edit_line_edit_text(jaw_form.form_lineedit, f"{new_value}")
        QTest.mouseClick(widget.move_jaws_button, Qt.MouseButton.LeftButton)
        set_point = self.model.instrument.jaws.positioner.set_points[0]
        self.assertAlmostEqual(set_point, new_value, 3)

        edit_line_edit_text(jaw_form.form_lineedit, f"{jaw.links[0].lower_limit - 1}")
        self.assertFalse(jaw_form.valid)
        self.assertFalse(widget.move_jaws_button.isEnabled())
        QTest.mouseClick(jaw_form.extra[0], Qt.MouseButton.LeftButton)
        self.assertTrue(jaw_form.valid)
        self.assertTrue(widget.move_jaws_button.isEnabled())
        self.triggerUndo()
        self.assertFalse(jaw_form.valid)
        self.assertFalse(widget.move_jaws_button.isEnabled())

        # Change aperture of the jaw
        aperture_form = widget.aperture_form_group.form_controls
        edit_line_edit_text(aperture_form[0].form_lineedit, "5.000")
        edit_line_edit_text(aperture_form[1].form_lineedit, "6.000")
        old_aperture = self.model.instrument.jaws.aperture
        QTest.mouseClick(widget.change_aperture_button, Qt.MouseButton.LeftButton)
        aperture = self.model.instrument.jaws.aperture
        np.testing.assert_array_almost_equal(aperture, (5.000, 6.000), decimal=3)
        self.triggerUndo()
        aperture = self.model.instrument.jaws.aperture
        np.testing.assert_array_almost_equal(aperture, old_aperture, decimal=3)

    def positionerControl(self):
        # Test Positioner Dialog
        self.window.docks.showPositionerControl()
        widget = self.getDockedWidget(self.window.docks, PositionerControl.dock_flag)
        positioner_name = self.model.instrument.positioning_stack.name
        QTest.keyClick(widget.stack_combobox, Qt.Key.Key_Down)
        self.assertNotEqual(self.model.instrument.positioning_stack.name, positioner_name)
        self.triggerUndo()
        self.assertEqual(self.model.instrument.positioning_stack.name, positioner_name)

        form = widget.positioner_form_controls[0]
        stack = self.model.instrument.positioning_stack
        index = stack.order[0]
        new_value = stack.links[index].upper_limit - (stack.links[index].upper_limit - stack.links[index].offset) / 2
        edit_line_edit_text(form.form_lineedit, f"{new_value}")

        form = widget.positioner_form_controls[1]
        QTest.mouseClick(form.extra[0], Qt.MouseButton.LeftButton)
        self.triggerUndo()
        QTest.mouseClick(form.extra[1], Qt.MouseButton.LeftButton)
        self.triggerUndo()
        old_set_point = stack.toUserFormat(stack.set_points)[0]
        self.window.scenes.switchToSampleScene()
        QTest.mouseClick(widget.move_joints_button, Qt.MouseButton.LeftButton)
        set_point = stack.toUserFormat(stack.set_points)[0]
        self.assertAlmostEqual(set_point, new_value, 3)
        self.triggerUndo()
        set_point = stack.toUserFormat(stack.set_points)[0]
        self.assertAlmostEqual(old_set_point, set_point, 3)
        self.triggerRedo()
        set_point = stack.toUserFormat(stack.set_points)[0]
        self.assertAlmostEqual(new_value, set_point, 3)

    def detectorControl(self):
        # Test Detector Widget
        detector_name = list(self.model.instrument.detectors.keys())[0]
        self.window.docks.showDetectorControl(detector_name)
        widget = self.getDockedWidget(self.window.docks, DetectorControl.dock_flag)
        widget.hide()

        detector = self.model.instrument.detectors[detector_name]
        old_collimator = detector.current_collimator
        self.window.presenter.changeCollimators(detector_name, None)
        self.assertIs(detector.current_collimator, None)
        self.triggerUndo()
        self.assertEqual(detector.current_collimator, old_collimator)

    def alignSample(self):
        # Test Sample Alignment
        self.window.docks.showAlignSample()
        widget = self.getDockedWidget(self.window.docks, DetectorControl.dock_flag)
        self.assertIsNone(self.model.alignment)
        edit_line_edit_text(widget.x_position.form_lineedit, "5.000")
        edit_line_edit_text(widget.y_position.form_lineedit, "6.000")
        edit_line_edit_text(widget.z_position.form_lineedit, "9.000")
        QTest.mouseClick(widget.execute_button, Qt.MouseButton.LeftButton, delay=100)
        self.assertIsNotNone(self.model.alignment)
        edit_line_edit_text(widget.x_rotation.form_lineedit, "20.000")
        edit_line_edit_text(widget.y_rotation.form_lineedit, "90.000")
        edit_line_edit_text(widget.z_rotation.form_lineedit, "-50.000")
        QTest.mouseClick(widget.execute_button, Qt.MouseButton.LeftButton, delay=100)
        self.assertIsNotNone(self.model.alignment)
        self.triggerUndo()
        self.assertIsNone(self.model.alignment)
        self.triggerRedo()
        self.assertIsNotNone(self.model.alignment)

    def runSimulation(self):
        self.model.alignment = self.model.alignment.identity()
        self.window.check_collision_action.setChecked(True)
        self.window.check_limits_action.setChecked(False)
        self.window.compute_path_length_action.setChecked(True)

        Simulation.execute = wrapped
        self.window.run_simulation_action.trigger()
        self.assertIsNotNone(self.model.simulation)
        QTest.qWait(WAIT_TIME // 5)
        self.assertTrue(self.model.simulation.isRunning())

        QTest.qWait(WAIT_TIME * 5)
        self.assertFalse(self.model.simulation.isRunning())
        self.assertEqual(len(self.model.simulation.results), 6)

        widget = self.getDockedWidget(self.window.docks, SimulationDialog.dock_flag)
        self.assertEqual(len(widget.result_list.panes), 6)
        self.assertEqual(widget.result_counts[widget.ResultKey.Good], 2)
        self.assertEqual(widget.result_counts[widget.ResultKey.Warn], 4)
        self.assertEqual(widget.result_counts[widget.ResultKey.Fail], 0)
        self.assertEqual(widget.result_counts[widget.ResultKey.Skip], 0)
        QTest.mouseClick(widget.filter_button_group.button(2), Qt.MouseButton.LeftButton)
        self.assertEqual([pane.isHidden() for pane in widget.result_list.panes].count(True), 0)
        QTest.mouseClick(widget.filter_button_group.button(0), Qt.MouseButton.LeftButton)
        self.assertEqual([pane.isHidden() for pane in widget.result_list.panes].count(True), 2)
        QTest.mouseClick(widget.filter_button_group.button(1), Qt.MouseButton.LeftButton)
        self.assertEqual([pane.isHidden() for pane in widget.result_list.panes].count(True), 6)
        QTest.mouseClick(widget.filter_button_group.button(0), Qt.MouseButton.LeftButton)
        self.assertEqual([pane.isHidden() for pane in widget.result_list.panes].count(True), 4)

        QTest.mouseClick(widget.path_length_button, Qt.MouseButton.LeftButton)
        path_length_plotter = self.window.findChild(PathLengthPlotter)
        self.assertTrue(path_length_plotter.isVisible())
        path_length_plotter.close()
        self.assertFalse(path_length_plotter.isVisible())

        QTest.mouseClick(widget.export_button, Qt.MouseButton.LeftButton)
        script_exporter = self.window.findChild(ScriptExportDialog)
        self.assertTrue(script_exporter.isVisible())
        script_exporter.close()
        self.assertFalse(script_exporter.isVisible())

        self.window.fiducial_manager_action.trigger()
        widget = self.getDockedWidget(self.window.docks, PointManager.dock_flag)
        self.assertEqual(widget.point_type, PointType.Fiducial)
        widget = self.getDockedWidget(self.window.docks, SimulationDialog.dock_flag)
        self.window.simulation_dialog_action.trigger()
        self.assertFalse(widget.simulation.isRunning())
        self.assertEqual(len(widget.result_list.panes), 6)

    def testOtherWindows(self):
        self.window.show_about_action.trigger()
        self.assertTrue(self.window.about_dialog.isVisible())
        QTest.keyClick(self.window.about_dialog, Qt.Key.Key_Escape)
        self.assertFalse(self.window.about_dialog.isVisible())

        # Test the Recent project menu
        self.window.recent_projects = []
        self.assertTrue(self.window.recent_menu.isEmpty())
        self.window.populateRecentMenu()
        self.assertEqual(len(self.window.recent_menu.actions()), 1)
        self.assertEqual(self.window.recent_menu.actions()[0].text(), "None")
        self.window.recent_projects = [
            "c://test.hdf",
            "c://test2.hdf",
            "c://test3.hdf",
            "c://test4.hdf",
            "c://test5.hdf",
            "c://test6.hdf",
            "c://test7.hdf",
            "c://test8.hdf",
        ]
        self.window.populateRecentMenu()
        self.assertEqual(len(self.window.recent_menu.actions()), 8)

        self.window.undo_stack.setClean()
        self.window.showNewProjectDialog()
        project_dialog = self.window.findChild(ProjectDialog)
        self.assertTrue(project_dialog.isVisible())
        self.assertEqual(project_dialog.list_widget.count(), 6)
        QTest.keyClick(project_dialog, Qt.Key.Key_Escape)
        self.assertFalse(project_dialog.isVisible())

        self.window.undo_view_action.trigger()
        self.assertTrue(self.window.undo_view.isVisible())
        self.window.undo_view.close()
        self.assertFalse(self.window.undo_view.isVisible())

        self.window.progress_dialog.showMessage("Testing")
        self.assertTrue(self.window.progress_dialog.isVisible())
        QTest.keyClick(project_dialog, Qt.Key.Key_Escape)
        self.assertTrue(self.window.progress_dialog.isVisible())
        self.window.progress_dialog.close()
        self.assertFalse(self.window.progress_dialog.isVisible())

        indices = np.array([0, 1, 2, 3])
        enabled = np.array([True, True, True, True])
        points = np.array([[0, 0, 0], [1, 0, 0], [0, 1, 0], [1, 1, 0]])
        transform_result = rigid_transform(points, points)
        end_q = [0.0] * 4
        order_fix = [3, 2, 1, 0]

        self.window.showAlignmentError(indices, enabled, points, transform_result, end_q, order_fix)
        alignment_error = self.window.findChild(AlignmentErrorDialog)
        self.assertTrue(alignment_error.isVisible())
        alignment_error.close()
        self.assertFalse(alignment_error.isVisible())

        pose_id = np.array([1, 2, 3])
        fiducial_id = np.array([3, 2, 1])
        error = np.array([[1.0, 0.0, 0.0], [0.0, 1.0, 0.0], [0.0, 0.0, 1.0]])
        QTimer.singleShot(WAIT_TIME // 5, lambda: self.window.findChild(CalibrationErrorDialog).accept())
        self.assertTrue(self.window.showCalibrationError(pose_id, fiducial_id, error))

    def testSettings(self):
        log_filename = "main.logs"
        config.setup_logging(log_filename)
        self.assertTrue((config.LOG_PATH / log_filename).exists())

        self.assertTrue(config.settings.value(config.Key.Align_First))
        config.settings.setValue(config.Key.Align_First, False, True)
        self.assertFalse(config.settings.value(config.Key.Align_First))
        config.settings.setValue(config.Key.Align_First, "true", True)
        self.assertTrue(config.settings.value(config.Key.Align_First))
        config.settings.setValue(config.Key.Align_First, -2, True)
        self.assertTrue(config.settings.value(config.Key.Align_First))

        item = config.__defaults__[config.Key.Local_Max_Eval]
        self.assertEqual(config.settings.value(config.Key.Local_Max_Eval), item.default)
        config.settings.setValue(config.Key.Local_Max_Eval, item.limits[1] + 1, True)
        self.assertEqual(config.settings.value(config.Key.Local_Max_Eval), item.default)
        config.settings.setValue(config.Key.Local_Max_Eval, item.limits[0] - 1, True)
        self.assertEqual(config.settings.value(config.Key.Local_Max_Eval), item.default)
        config.settings.setValue(config.Key.Local_Max_Eval, item.limits[1] - 1, True)
        self.assertEqual(config.settings.value(config.Key.Local_Max_Eval), item.limits[1] - 1)

        item = config.__defaults__[config.Key.Angular_Stop_Val]
        self.assertEqual(config.settings.value(config.Key.Angular_Stop_Val), item.default)
        config.settings.setValue(config.Key.Angular_Stop_Val, item.limits[1] + 1, True)
        self.assertEqual(config.settings.value(config.Key.Angular_Stop_Val), item.default)
        config.settings.setValue(config.Key.Angular_Stop_Val, item.limits[0] - 1, True)
        self.assertEqual(config.settings.value(config.Key.Angular_Stop_Val), item.default)
        config.settings.setValue(config.Key.Angular_Stop_Val, item.limits[1] - 1, True)
        self.assertEqual(config.settings.value(config.Key.Angular_Stop_Val), item.limits[1] - 1)

        item = config.__defaults__[config.Key.Fiducial_Colour]
        self.assertEqual(config.settings.value(config.Key.Fiducial_Colour), item.default)
        config.settings.setValue(config.Key.Fiducial_Colour, (2, 3, 4, 5), True)
        self.assertEqual(config.settings.value(config.Key.Fiducial_Colour), item.default)
        config.settings.setValue(config.Key.Fiducial_Colour, (2, 3, 4), True)
        self.assertEqual(config.settings.value(config.Key.Fiducial_Colour), item.default)
        config.settings.setValue(config.Key.Fiducial_Colour, ("h", "1.0", "1.0", "1.0"), True)
        self.assertEqual(config.settings.value(config.Key.Fiducial_Colour), item.default)
        config.settings.setValue(config.Key.Fiducial_Colour, ("1.0", "1.0", "1.0", "1.0"), True)
        self.assertEqual(config.settings.value(config.Key.Fiducial_Colour), (1, 1, 1, 1))
        config.settings.setValue(config.Key.Fiducial_Colour, (2, 3, 4, 5), True)
        self.assertEqual(config.settings.value(config.Key.Fiducial_Colour), item.default)

        item = config.__defaults__[config.Key.Geometry]
        self.assertEqual(config.settings.value(config.Key.Geometry), item.default)
        config.settings.setValue(config.Key.Geometry, "12345", True)
        self.assertEqual(config.settings.value(config.Key.Geometry), item.default)
        config.settings.setValue(config.Key.Geometry, bytearray(b"12345"), True)
        self.assertEqual(config.settings.value(config.Key.Geometry), bytearray(b"12345"))

        item = config.__defaults__[config.Key.Recent_Projects]
        self.assertEqual(config.settings.value(config.Key.Recent_Projects), item.default)
        config.settings.setValue(config.Key.Recent_Projects, "name", True)
        self.assertEqual(config.settings.value(config.Key.Recent_Projects), ["name"])
        config.settings.setValue(config.Key.Recent_Projects, ["name", "other"], True)
        self.assertEqual(config.settings.value(config.Key.Recent_Projects), ["name", "other"])

        config.settings.system.sync()
        self.assertTrue(self.ini_file.samefile(config.settings.filename()))

        config.settings.setValue(config.Key.Align_First, False, True)
        config.settings.reset()
        self.assertFalse(config.settings.value(config.Key.Align_First))
        config.settings.reset(True)
        self.assertTrue(config.settings.value(config.Key.Align_First))
        config.settings.setValue(config.Key.Align_First, False)
        self.assertNotEqual(config.settings.value(config.Key.Align_First),
                            config.settings.system.value(config.Key.Align_First.value))

        self.window.showPreferences()
        preferences = self.window.findChild(Preferences)
        self.assertTrue(preferences.isVisible())
        comboboxes = preferences.findChildren(QComboBox)

        combo = comboboxes[0]
        current_index = combo.currentIndex()
        new_index = (current_index + 1) % combo.count()
        combo.setCurrentIndex(new_index)
        self.assertTrue(preferences.accept_button.isEnabled())
        combo.setCurrentIndex(current_index)
        self.assertFalse(preferences.accept_button.isEnabled())
        combo.setCurrentIndex(new_index)
        stored_key, old_value = combo.property(preferences.prop_name)
        self.assertEqual(config.settings.value(stored_key), old_value)
        QTest.mouseClick(preferences.accept_button, Qt.MouseButton.LeftButton, delay=100)
        self.assertNotEqual(config.settings.value(stored_key), old_value)
        self.assertFalse(preferences.isVisible())
        QTest.qWait(WAIT_TIME // 50)
        self.window.showPreferences()
        preferences = self.window.findChild(Preferences)
        self.assertTrue(preferences.isVisible())
        QTest.mouseClick(preferences.reset_button, Qt.MouseButton.LeftButton, delay=100)
        self.assertFalse(preferences.isVisible())
        QTest.qWait(WAIT_TIME // 50)
        self.window.presenter.model.project_data = {}
        self.window.showPreferences()
        preferences = self.window.findChild(Preferences)
        self.assertTrue(preferences.isVisible())
        QTest.mouseClick(preferences.cancel_button, Qt.MouseButton.LeftButton, delay=100)
        self.assertFalse(preferences.isVisible())
        QTest.qWait(WAIT_TIME // 50)<|MERGE_RESOLUTION|>--- conflicted
+++ resolved
@@ -390,21 +390,14 @@
 
         mouse_drag(widget.plane_slider, QPoint(), QPoint(10, 0))
 
-<<<<<<< HEAD
         self.assertAlmostEqual(widget.cross_section_rect.height(), 50, 3)
         self.assertAlmostEqual(widget.cross_section_rect.width(), 200, 3)
-        QTest.keyClick(widget.plane_lineedit, Qt.Key_A, Qt.ControlModifier)
-        QTest.keyClick(widget.plane_lineedit, Qt.Key_Delete)
-        QTest.keyClicks(widget.plane_lineedit, "-10")
-        QTest.keyClick(widget.plane_lineedit, Qt.Key_Enter)
-        self.assertAlmostEqual(widget.cross_section_rect.height(), 86.634, 3)
-        self.assertAlmostEqual(widget.cross_section_rect.width(), 200, 3)
-=======
         QTest.keyClick(widget.plane_lineedit, Qt.Key.Key_A, Qt.KeyboardModifier.ControlModifier)
         QTest.keyClick(widget.plane_lineedit, Qt.Key.Key_Delete)
         QTest.keyClicks(widget.plane_lineedit, "-10")
         QTest.keyClick(widget.plane_lineedit, Qt.Key.Key_Enter)
->>>>>>> b77c11fd
+        self.assertAlmostEqual(widget.cross_section_rect.height(), 86.634, 3)
+        self.assertAlmostEqual(widget.cross_section_rect.width(), 200, 3)
 
         widget.tabs.setCurrentIndex(2)
         click_check_box(widget.show_grid_checkbox)
@@ -470,16 +463,12 @@
         QTest.keyClick(viewport, Qt.Key.Key_Delete)
         self.assertEqual(len(widget.scene.items()), expected_count - selected_count)
 
-<<<<<<< HEAD
-        QTest.keyClick(widget.plane_lineedit, Qt.Key_A, Qt.ControlModifier)
-        QTest.keyClick(widget.plane_lineedit, Qt.Key_Delete)
+        QTest.keyClick(widget.plane_lineedit, Qt.Key.Key_A, Qt.KeyboardModifier.ControlModifier)
+        QTest.keyClick(widget.plane_lineedit, Qt.Key.Key_Delete)
         QTest.keyClicks(widget.plane_lineedit, "-12")
-        QTest.keyClick(widget.plane_lineedit, Qt.Key_Enter)
-        mouse_drag(viewport, QPoint(), QPoint(20, 0), button=Qt.MiddleButton)
-        QTest.mouseClick(widget.area_selector, Qt.LeftButton)
-=======
+        QTest.keyClick(widget.plane_lineedit, Qt.Key.Key_Enter)
+        mouse_drag(viewport, QPoint(), QPoint(20, 0), button=Qt.MouseButton.MiddleButton)
         QTest.mouseClick(widget.area_selector, Qt.MouseButton.LeftButton)
->>>>>>> b77c11fd
         edit_line_edit_text(widget.area_x_spinbox, '2')
         edit_line_edit_text(widget.area_y_spinbox, '2')
         expected_count = len(widget.scene.items()) + 4
@@ -502,17 +491,13 @@
         QTest.mouseClick(widget.key_in_button, Qt.MouseButton.LeftButton)
         edit_line_edit_text(widget.stop_x_spinbox, '2')
         edit_line_edit_text(widget.stop_y_spinbox, '64')
-<<<<<<< HEAD
-        QTest.mouseClick(accept_button, Qt.LeftButton)
+        QTest.mouseClick(accept_button, Qt.MouseButton.LeftButton)
         points = [(2, 100), (0, 100), (2, 64), (0, 64)]
         transform = widget.scene.transform.inverted()[0]
         for point, item in zip(points, widget.scene.items()):
             pp = transform.map(item.pos()) / widget.sample_scale
             self.assertAlmostEqual(pp.x(), point[0], 3)
             self.assertAlmostEqual(pp.y(), point[1], 3)
-=======
-        QTest.mouseClick(accept_button, Qt.MouseButton.LeftButton)
->>>>>>> b77c11fd
         self.assertEqual(len(widget.scene.items()), expected_count)
 
         self.assertFalse(widget.view.has_foreground)
@@ -520,7 +505,7 @@
         QTest.qWait(WAIT_TIME // 100)  # Delay allow the grid to render
         self.assertTrue(widget.view.has_foreground and not widget.view.show_help)
 
-        QTest.mouseClick(widget.reset_button, Qt.LeftButton)
+        QTest.mouseClick(widget.reset_button, Qt.MouseButton.LeftButton)
         self.assertTrue(widget.view.scene().transform.isIdentity())
         mouse_drag(viewport, button=Qt.MouseButton.MiddleButton)
         self.assertTrue(widget.view.scene().transform.isTranslating())
