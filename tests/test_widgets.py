--- conflicted
+++ resolved
@@ -18,11 +18,7 @@
 from sscanss.app.dialogs import (SimulationDialog, ScriptExportDialog, PathLengthPlotter, PointManager, VectorManager,
                                  DetectorControl, JawControl, PositionerControl, TransformDialog, AlignmentErrorDialog,
                                  CalibrationErrorDialog, VolumeLoader, InstrumentCoordinatesDialog, CurveEditor,
-<<<<<<< HEAD
-                                 SampleProperties, InsertPrimitiveDialog)
-=======
-                                 SampleProperties, ProgressDialog)
->>>>>>> fd7c254a
+                                 SampleProperties, InsertPrimitiveDialog, ProgressDialog)
 from sscanss.app.widgets import PointModel, AlignmentErrorModel, ErrorDetailModel
 from sscanss.app.window.presenter import MainWindowPresenter
 from sscanss.app.window.view import Updater
@@ -2187,7 +2183,6 @@
         self.assertEqual('0', self.dialog.sample_property_table.item(0, 1).text())
 
 
-<<<<<<< HEAD
 class TestInsertPrimitiveDialog(unittest.TestCase):
     @mock.patch("sscanss.app.window.presenter.MainWindowModel", autospec=True)
     def setUp(self, model_mock):
@@ -2252,7 +2247,8 @@
                 self.assertTrue(self.dialog.create_primitive_button.isEnabled())
                 self.dialog.create_primitive_button.click()
                 self.view.presenter.addPrimitive.assert_called_with(test_case['primitive'], test_case['mesh_args'])
-=======
+
+
 class TestProgressDialog(unittest.TestCase):
     @mock.patch("sscanss.app.dialogs.misc.ProgressReport", autospec=True)
     def setUp(self, report_mock):
@@ -2280,7 +2276,6 @@
         self.dialog.setProgress(1.0)
         self.assertEqual(self.dialog.percent_label.text(), '100%')
         self.assertEqual(self.dialog.progress_bar.value(), 100)
->>>>>>> fd7c254a
 
 
 if __name__ == "__main__":
