import numpy as np
from PyQt6 import QtCore, QtGui, QtWidgets
from sscanss.config import path_for, settings
from sscanss.core.math import Plane, clamp, map_range, trunc, view_from_plane, VECTOR_EPS, POS_EPS
from sscanss.core.geometry import mesh_plane_intersection, Mesh, volume_plane_intersection
from sscanss.core.util import (Primitives, DockFlag, StrainComponents, PointType, PlaneOptions, Attributes,
                               create_tool_button, create_scroll_area, create_icon, FormTitle, CompareValidator,
                               FormGroup, FormControl, FilePicker, Anchor)
from sscanss.app.widgets import GraphicsView, GraphicsScene, GraphicsPointItem, Grid, GraphicsImageItem
from .managers import PointManager


class InsertPrimitiveDialog(QtWidgets.QWidget):
    """Creates a UI for typing in measurement/fiducial points

    :param primitive: primitive type
    :type primitive: Primitives
    :param parent: main window instance
    :type parent: MainWindow
    """
    dock_flag = DockFlag.Upper

    def __init__(self, primitive, parent):
        super().__init__(parent)
        self.parent = parent
        self.parent_model = self.parent.presenter.model
        self.parent.scenes.switchToSampleScene()
        self.primitive = primitive

        self.main_layout = QtWidgets.QVBoxLayout()
        self.textboxes = {}
        if self.primitive == Primitives.Tube:
            self.mesh_args = {'outer_radius': 100.000, 'inner_radius': 50.000, 'height': 200.000}
        elif self.primitive == Primitives.Sphere:
            self.mesh_args = {'radius': 100.000}
        elif self.primitive == Primitives.Cylinder:
            self.mesh_args = {'radius': 100.000, 'height': 200.000}
        elif self.primitive == Primitives.Cuboid:
            self.mesh_args = {'width': 50.000, 'height': 100.000, 'depth': 200.000}
        else:
            self.mesh_args = {'radius': 100.000, 'height': 200.000}

        self.createPrimitiveSwitcher()
        self.createFormInputs()

        button_layout = QtWidgets.QHBoxLayout()
        self.create_primitive_button = QtWidgets.QPushButton('Create', objectName='GreyTextPushButton')
        self.create_primitive_button.clicked.connect(self.createPrimiviteButtonClicked)
        button_layout.addWidget(self.create_primitive_button)
        button_layout.addStretch(1)

        self.main_layout.addLayout(button_layout)
        self.main_layout.addStretch(1)

        self.setLayout(self.main_layout)

        self.title = f'Insert {self.primitive.value}'
        self.setMinimumWidth(450)
        list(self.textboxes.values())[0].setFocus()

    def createPrimitiveSwitcher(self):
        """Creates a button to switch primitive type"""
        switcher_layout = QtWidgets.QHBoxLayout()
        switcher = create_tool_button(style_name='MenuButton', status_tip='Open dialog for a different primitive')
        switcher.setArrowType(QtCore.Qt.ArrowType.DownArrow)
        switcher.setPopupMode(QtWidgets.QToolButton.ToolButtonPopupMode.InstantPopup)
        switcher.setMenu(self.parent.primitives_menu)
        switcher_layout.addStretch(1)
        switcher_layout.addWidget(switcher)
        self.main_layout.addLayout(switcher_layout)

    def createFormInputs(self):
        """Creates inputs for primitive arguments"""
        self.form_group = FormGroup()
        for key, value in self.mesh_args.items():
            pretty_label = key.replace('_', ' ').title()

            control = FormControl(pretty_label, value, desc='mm', required=True, number=True)
            control.range(0, None, min_exclusive=True)

            self.textboxes[key] = control
            self.form_group.addControl(control)

        if self.primitive == Primitives.Tube:
            outer_radius = self.textboxes['outer_radius']
            inner_radius = self.textboxes['inner_radius']

            outer_radius.compareWith(inner_radius, CompareValidator.Operator.Greater)
            inner_radius.compareWith(outer_radius, CompareValidator.Operator.Less)

        self.main_layout.addWidget(self.form_group)
        self.form_group.group_validation.connect(self.formValidation)

    def formValidation(self, is_valid):
        if is_valid:
            self.create_primitive_button.setEnabled(True)
        else:
            self.create_primitive_button.setDisabled(True)

    def createPrimiviteButtonClicked(self):
        for key, textbox in self.textboxes.items():
            value = textbox.value
            self.mesh_args[key] = value

        self.parent.presenter.addPrimitive(self.primitive, self.mesh_args)


class InsertPointDialog(QtWidgets.QWidget):
    """Creates a UI for typing in measurement/fiducial points

    :param point_type: point type
    :type point_type: PointType
    :param parent: main window instance
    :type parent: MainWindow
    """
    dock_flag = DockFlag.Upper

    def __init__(self, point_type, parent):
        super().__init__(parent)
        self.parent = parent
        self.parent_model = parent.presenter.model
        self.parent.scenes.switchToSampleScene()
        self.point_type = point_type
        self.title = f'Add {point_type.value} Point'
        self.main_layout = QtWidgets.QVBoxLayout()
        unit = 'mm'
        self.form_group = FormGroup()
        self.x_axis = FormControl('X', 0.0, required=True, desc=unit, number=True)
        self.y_axis = FormControl('Y', 0.0, required=True, desc=unit, number=True)
        self.z_axis = FormControl('Z', 0.0, required=True, desc=unit, number=True)
        self.form_group.addControl(self.x_axis)
        self.form_group.addControl(self.y_axis)
        self.form_group.addControl(self.z_axis)
        self.form_group.group_validation.connect(self.formValidation)
        button_layout = QtWidgets.QHBoxLayout()
        self.execute_button = QtWidgets.QPushButton(self.title, objectName='GreyTextPushButton')
        self.execute_button.clicked.connect(self.executeButtonClicked)
        button_layout.addWidget(self.execute_button)
        button_layout.addStretch(1)

        self.main_layout.addWidget(self.form_group)
        self.main_layout.addLayout(button_layout)
        self.main_layout.addStretch(1)
        self.setLayout(self.main_layout)

        self.setMinimumWidth(450)

    def formValidation(self, is_valid):
        if is_valid:
            self.execute_button.setEnabled(True)
        else:
            self.execute_button.setDisabled(True)

    def executeButtonClicked(self):
        point = [self.x_axis.value, self.y_axis.value, self.z_axis.value]
        self.parent.presenter.addPoints([(point, True)], self.point_type)


class InsertVectorDialog(QtWidgets.QWidget):
    """Creates a UI for adding measurement vectors using a variety of methods

    :param parent: main window instance
    :type parent: MainWindow
    """
    dock_flag = DockFlag.Upper

    def __init__(self, parent):
        super().__init__(parent)
        self.parent = parent
        self.parent_model = parent.presenter.model
        self.parent.scenes.switchToSampleScene()
        self.title = 'Add Measurement Vectors'
        self.main_layout = QtWidgets.QVBoxLayout()
        spacing = 10
        self.main_layout.addSpacing(spacing)
        self.main_layout.addWidget(QtWidgets.QLabel('Measurement Point:'))
        self.points_combobox = QtWidgets.QComboBox()
        self.points_combobox.setView(QtWidgets.QListView())
        self.main_layout.addWidget(self.points_combobox)
        self.updatePointList()
        self.main_layout.addSpacing(spacing)

        layout = QtWidgets.QHBoxLayout()
        alignment_layout = QtWidgets.QVBoxLayout()
        alignment_layout.addWidget(QtWidgets.QLabel('Alignment:'))
        self.alignment_combobox = QtWidgets.QComboBox()
        self.alignment_combobox.setView(QtWidgets.QListView())
        self.alignment_combobox.setInsertPolicy(QtWidgets.QComboBox.InsertPolicy.InsertAtCurrent)
        self.updateAlignment()
        self.alignment_combobox.activated.connect(self.addNewAlignment)
        self.alignment_combobox.currentIndexChanged.connect(self.changeRenderedAlignment)
        alignment_layout.addWidget(self.alignment_combobox)
        alignment_layout.addSpacing(spacing)
        layout.addLayout(alignment_layout)

        self.detector_combobox = QtWidgets.QComboBox()
        self.detector_combobox.setView(QtWidgets.QListView())
        self.detector_combobox.addItems(list(self.parent_model.instrument.detectors.keys()))
        if len(self.parent_model.instrument.detectors) > 1:
            detector_layout = QtWidgets.QVBoxLayout()
            detector_layout.addWidget(QtWidgets.QLabel('Detector:'))
            detector_layout.addWidget(self.detector_combobox)
            size = self.detector_combobox.iconSize()
            self.detector_combobox.setItemIcon(0, create_icon(settings.value(settings.Key.Vector_1_Colour), size))
            self.detector_combobox.setItemIcon(1, create_icon(settings.value(settings.Key.Vector_2_Colour), size))
            detector_layout.addSpacing(spacing)
            layout.addSpacing(spacing)
            layout.addLayout(detector_layout)

        self.main_layout.addLayout(layout)

        self.main_layout.addWidget(QtWidgets.QLabel('Strain Component:'))
        self.component_combobox = QtWidgets.QComboBox()
        self.component_combobox.setView(QtWidgets.QListView())
        self.updateStrainComponents()
        self.component_combobox.currentTextChanged.connect(self.toggleKeyInBox)
        self.main_layout.addWidget(self.component_combobox)
        self.main_layout.addSpacing(spacing)

        button_layout = QtWidgets.QHBoxLayout()
        self.execute_button = QtWidgets.QPushButton(self.title, objectName='GreyTextPushButton')
        self.execute_button.clicked.connect(self.executeButtonClicked)
        button_layout.addWidget(self.execute_button)
        button_layout.addStretch(1)

        self.createKeyInBox()

        self.reverse_checkbox = QtWidgets.QCheckBox('Reverse Direction of Vector')
        self.main_layout.addWidget(self.reverse_checkbox)
        self.main_layout.addSpacing(spacing)

        self.main_layout.addLayout(button_layout)
        self.main_layout.addStretch(1)
        self.setLayout(self.main_layout)
        self.parent_model.sample_changed.connect(self.updateStrainComponents)
        self.parent_model.measurement_points_changed.connect(self.updatePointList)
        self.parent_model.measurement_vectors_changed.connect(self.updateAlignment)
        self.parent.scenes.rendered_alignment_changed.connect(self.alignment_combobox.setCurrentIndex)
        self.setMinimumWidth(450)

    def updateStrainComponents(self):
        self.component_combobox.clear()
        if isinstance(self.parent_model.sample, Mesh):
            strain_components = [s.value for s in StrainComponents]
        else:
            strain_components = [
                StrainComponents.ParallelX.value, StrainComponents.ParallelY.value, StrainComponents.ParallelZ.value,
                StrainComponents.Custom.value
            ]
        self.component_combobox.addItems(strain_components)

    def updatePointList(self):
        """Updates the list of measurement points"""
        self.points_combobox.clear()
        point_list = ['All Points']
        point_list.extend([f'{i + 1}' for i in range(self.parent_model.measurement_points.size)])
        self.points_combobox.addItems(point_list)

    def updateAlignment(self):
        """Updates the list of alignments after selection change or vector update"""
        align_count = self.parent_model.measurement_vectors.shape[2]
        if align_count != self.alignment_combobox.count() - 1:
            self.alignment_combobox.clear()
            alignment_list = [f'{i + 1}' for i in range(align_count)]
            alignment_list.append('Add New...')
            self.alignment_combobox.addItems(alignment_list)

        self.alignment_combobox.setCurrentIndex(self.parent.scenes.rendered_alignment)

    def addNewAlignment(self, index):
        """Adds a new alignment to the alignment list"""
        if index == self.alignment_combobox.count() - 1:
            self.alignment_combobox.insertItem(index, f'{index + 1}')
            self.alignment_combobox.setCurrentIndex(index)

    def changeRenderedAlignment(self, index):
        """Changes the alignment that is rendered in the scene

        :param index: index of alignment to render
        :type index: int
        """
        align_count = self.parent_model.measurement_vectors.shape[2]
        if 0 <= index < align_count:
            self.parent.scenes.changeRenderedAlignment(index)
        elif index >= align_count:
            self.parent.scenes.changeVisibility(Attributes.Vectors, False)

    def toggleKeyInBox(self, selected_text):
        """Shows/Hides the inputs for key-in vector when appropriate strain component is selected

        :param selected_text: strain component
        :type selected_text: str
        """
        if not selected_text:
            return

        strain_component = StrainComponents(selected_text)
        if strain_component == StrainComponents.Custom:
            self.key_in_box.setVisible(True)
            self.form_group.validateGroup()
        else:
            self.key_in_box.setVisible(False)
            self.execute_button.setEnabled(True)

    def createKeyInBox(self):
        """Creates the inputs for key-in vector """
        self.key_in_box = QtWidgets.QWidget(self)
        layout = QtWidgets.QVBoxLayout()

        self.form_group = FormGroup(FormGroup.Layout.Horizontal)
        self.x_axis = FormControl('X', 1.0, required=True, number=True, decimals=7)
        self.x_axis.range(-1.0, 1.0)
        self.y_axis = FormControl('Y', 0.0, required=True, number=True, decimals=7)
        self.y_axis.range(-1.0, 1.0)
        self.z_axis = FormControl('Z', 0.0, required=True, number=True, decimals=7)
        self.z_axis.range(-1.0, 1.0)
        self.form_group.addControl(self.x_axis)
        self.form_group.addControl(self.y_axis)
        self.form_group.addControl(self.z_axis)
        self.form_group.group_validation.connect(self.formValidation)

        layout.addWidget(self.form_group)
        self.key_in_box.setLayout(layout)
        self.main_layout.addWidget(self.key_in_box)
        self.toggleKeyInBox(self.component_combobox.currentText())

    def formValidation(self, is_valid):
        self.execute_button.setDisabled(True)
        if is_valid:
            if np.linalg.norm([self.x_axis.value, self.y_axis.value, self.z_axis.value]) > VECTOR_EPS:
                self.x_axis.validation_label.setText('')
                self.execute_button.setEnabled(True)
            else:
                self.x_axis.validation_label.setText('Bad Normal')

    def executeButtonClicked(self):
        points = self.points_combobox.currentIndex() - 1

        selected_text = self.component_combobox.currentText()
        strain_component = StrainComponents(selected_text)

        alignment = self.alignment_combobox.currentIndex()
        detector = self.detector_combobox.currentIndex()
        check_state = self.reverse_checkbox.checkState()
        reverse = (check_state == QtCore.Qt.CheckState.Checked)

        if strain_component == StrainComponents.Custom:
            vector = [self.x_axis.value, self.y_axis.value, self.z_axis.value]
        else:
            vector = None

        self.parent.presenter.addVectors(points, strain_component, alignment, detector, key_in=vector, reverse=reverse)
        # New vectors are drawn by the scene manager after function ends
        self.parent.scenes._rendered_alignment = alignment

    def closeEvent(self, event):
        self.parent.scenes.changeRenderedAlignment(0)
        event.accept()


class PickPointDialog(QtWidgets.QWidget):
    """Creates a UI for selecting measurement points on a cross-section of the sample

    :param parent: main window instance
    :type parent: MainWindow
    """
    dock_flag = DockFlag.Full

    def __init__(self, parent):
        super().__init__(parent)
        self.parent = parent
        self.parent_model = parent.presenter.model
        self.parent.scenes.switchToSampleScene()
        self.title = 'Add Measurement Points Graphically'
        self.setMinimumWidth(500)

        self.old_distance = None
        self.cross_section_rect = QtCore.QRectF()
        self.plane_offset_range = (-1., 1.)
        self.slider_range = (-10000000, 10000000)

        self.sample_scale = 20  # This is necessary to allow sub-pixel values on the grid sizes
        self.path_pen = QtGui.QPen(QtGui.QColor(255, 0, 0), 0)
        self.point_pen = QtGui.QPen(QtGui.QColor(200, 0, 0), 0)

        self.main_layout = QtWidgets.QVBoxLayout()
        self.setLayout(self.main_layout)
        button_layout = QtWidgets.QHBoxLayout()
        self.help_button = create_tool_button(tooltip='Help',
                                              style_name='ToolButton',
                                              status_tip='Display shortcuts for the cross-section view',
                                              icon_path=path_for('question.png'))
        self.help_button.clicked.connect(self.showHelp)

        self.reset_button = create_tool_button(tooltip='Reset View',
                                               style_name='ToolButton',
                                               status_tip='Reset camera transformation of the cross-section view',
                                               icon_path=path_for('refresh.png'))

        self.bounds_button = create_tool_button(checkable=True,
                                                checked=False,
                                                tooltip='Show Bounds',
                                                style_name='ToolButton',
                                                status_tip='Show bounding box of the cross-section',
                                                icon_path=path_for('boundingbox.png'))
        self.bounds_button.clicked.connect(self.showBounds)
        self.execute_button = QtWidgets.QPushButton('Add Points', objectName='GreyTextPushButton')
        self.execute_button.clicked.connect(self.addPoints)
        button_layout.addWidget(self.help_button)
        button_layout.addWidget(self.reset_button)
        button_layout.addWidget(self.bounds_button)
        button_layout.addStretch(1)
        button_layout.addWidget(self.execute_button)
        self.main_layout.addLayout(button_layout)

        self.splitter = QtWidgets.QSplitter(QtCore.Qt.Orientation.Vertical)
        self.splitter.setChildrenCollapsible(False)
        self.main_layout.addWidget(self.splitter)
        self.createGraphicsView()
        self.reset_button.clicked.connect(self.view.reset)
        self.createControlPanel()

        self.prepareMesh()
        self.parent_model.sample_changed.connect(self.prepareMesh)
        self.parent_model.measurement_points_changed.connect(self.updateCrossSection)
        self.initializing = True

    def showEvent(self, event):
        if self.initializing:
            self.view.fitInView(self.view.viewport_rect, QtCore.Qt.AspectRatioMode.KeepAspectRatio)
            self.initializing = False

        super().showEvent(event)

    def closeEvent(self, event):
        self.parent.scenes.removePlane()
        self.parent.size_label.clear()
        self.parent.size_label.setToolTip('')
        self.parent.cursor_label.clear()
        event.accept()

    def prepareMesh(self):
        """Setup sample mesh and initialize UI. UI is disabled if no mesh is present"""
        self.mesh = None
        sample = self.parent_model.sample
        if sample is not None:
            self.mesh = sample

        self.scene.clear()
        self.tabs.setEnabled(self.mesh is not None)
        if self.mesh is not None:
            self.setPlane(self.plane_combobox.currentText())
        else:
            self.old_distance = None
            self.parent.scenes.removePlane()
        self.view.reset()

    def updateCursorStatus(self, point):
        """Updates the status bar with the position of the mouse cursor in 3D world coordinates

        :param point: mouse cursor position in widget coordinates
        :type point: QtCore.QPoint
        """
        if self.old_distance is not None and self.view.rect().contains(point):
            transform = self.scene.transform.inverted()[0]
            scene_pt = transform.map(self.view.mapToScene(point)) / self.sample_scale
            world_pt = [scene_pt.x(), scene_pt.y(), -self.old_distance] @ self.matrix.transpose()
            cursor_text = (f'<p style="white-space: pre;"><b>Cursor Position:</b>  ({world_pt[0]:.3f},  '
                           f'{world_pt[1]:.3f},  {world_pt[2]:.3f})  </p>')
            self.parent.cursor_label.setText(cursor_text)
        else:
            self.parent.cursor_label.clear()

    def updateDimensionStatus(self):
        """Updates the status bar with the dimension of bounding box of the sample cross-section. The dimension
        include centre, width, and height of the bounding box.
        """
        if self.cross_section_rect.isValid():
            x, y = self.cross_section_rect.center().x(), self.cross_section_rect.center().y()
            w, h = self.cross_section_rect.width(), self.cross_section_rect.height()
            size_text = (f'<p style="white-space: pre;"><span><b>Center:</b>  ({x:.3f},  {y:.3f})    </span>'
                         f'<span><b>W:</b>  {w:.3f}    </span> <span><b>H:</b>  {h:.3f}    </span></p>')
            self.parent.size_label.setText(size_text)
            self.parent.size_label.setToolTip('Dimension of bounding box (center, width and height)')
        else:
            self.parent.size_label.clear()
            self.parent.size_label.setToolTip('')

    def createGraphicsView(self):
        """Creates the graphics view and scene"""
        self.scene = GraphicsScene(self.sample_scale, self)
        self.view = GraphicsView(self.scene)
        self.view.interaction.mouse_moved.connect(self.updateCursorStatus)
        self.view.setMinimumHeight(350)
        self.splitter.addWidget(self.view)

    def createControlPanel(self):
        """Creates the control panel widgets"""
        self.tabs = QtWidgets.QTabWidget()
        self.tabs.setMinimumHeight(250)
        self.tabs.setTabPosition(QtWidgets.QTabWidget.TabPosition.South)
        self.splitter.addWidget(self.tabs)

        self.createPlaneTab()
        self.createSelectionToolsTab()
        self.createGridOptionsTab()
        point_manager = PointManager(PointType.Measurement, self.parent)
        self.tabs.addTab(create_scroll_area(point_manager), 'Point Manager')

    def createPlaneTab(self):
        """Creates the plane widget"""
        layout = QtWidgets.QVBoxLayout()
        layout.addWidget(QtWidgets.QLabel('Specify Plane:'))
        self.plane_combobox = QtWidgets.QComboBox()
        self.plane_combobox.setView(QtWidgets.QListView())
        self.plane_combobox.addItems([p.value for p in PlaneOptions])
        self.plane_combobox.currentTextChanged.connect(self.setPlane)
        self.createCustomPlaneBox()
        layout.addWidget(self.plane_combobox)
        layout.addWidget(self.custom_plane_widget)
        layout.addSpacing(20)

        slider_layout = QtWidgets.QHBoxLayout()
        slider_layout.addWidget(QtWidgets.QLabel('Plane Distance from Origin (mm):'))
        self.plane_lineedit = QtWidgets.QLineEdit()
        validator = QtGui.QDoubleValidator(self.plane_lineedit)
        validator.setNotation(QtGui.QDoubleValidator.Notation.StandardNotation)
        validator.setDecimals(3)
        self.plane_lineedit.setValidator(validator)
        self.plane_lineedit.textEdited.connect(self.updateSlider)
        self.plane_lineedit.editingFinished.connect(self.movePlane)
        slider_layout.addStretch(1)
        slider_layout.addWidget(self.plane_lineedit)
        layout.addLayout(slider_layout)
        self.plane_slider = QtWidgets.QSlider(QtCore.Qt.Orientation.Horizontal)
        self.plane_slider.setMinimum(self.slider_range[0])
        self.plane_slider.setMaximum(self.slider_range[1])
        self.plane_slider.setFocusPolicy(QtCore.Qt.FocusPolicy.StrongFocus)
        self.plane_slider.setSingleStep(1)
        self.plane_slider.sliderMoved.connect(self.updateLineEdit)
        self.plane_slider.sliderReleased.connect(self.movePlane)
        layout.addWidget(self.plane_slider)
        layout.addStretch(1)

        plane_tab = QtWidgets.QWidget()
        plane_tab.setLayout(layout)
        self.tabs.addTab(create_scroll_area(plane_tab), 'Define Plane')

    def createSelectionToolsTab(self):
        """Creates the point selection widget"""
        layout = QtWidgets.QVBoxLayout()
        selector_layout = QtWidgets.QHBoxLayout()
        selector_layout.addWidget(QtWidgets.QLabel('Select Geometry of Points: '))
        self.button_group = QtWidgets.QButtonGroup()
        self.button_group.idClicked.connect(self.changeSceneMode)

        self.object_selector = create_tool_button(checkable=True,
                                                  checked=True,
                                                  tooltip='Select Points',
                                                  status_tip='Select movable points from the cross-section view',
                                                  style_name='MidToolButton',
                                                  icon_path=path_for('select.png'))
        self.point_selector = create_tool_button(checkable=True,
                                                 tooltip='Draw a Point',
                                                 status_tip='Draw a single point at the selected position',
                                                 style_name='MidToolButton',
                                                 icon_path=path_for('point.png'))
        self.line_selector = create_tool_button(checkable=True,
                                                tooltip='Draw Points on Line',
                                                status_tip='Draw equally spaced points on the selected line',
                                                style_name='MidToolButton',
                                                icon_path=path_for('line_tool.png'))
        self.area_selector = create_tool_button(checkable=True,
                                                tooltip='Draw Points on Area',
                                                status_tip='Draw a grid of points on the selected area',
                                                style_name='MidToolButton',
                                                icon_path=path_for('area_tool.png'))

        self.button_group.addButton(self.object_selector, GraphicsView.DrawMode.None_.value)
        self.button_group.addButton(self.point_selector, GraphicsView.DrawMode.Point.value)
        self.button_group.addButton(self.line_selector, GraphicsView.DrawMode.Line.value)
        self.button_group.addButton(self.area_selector, GraphicsView.DrawMode.Rectangle.value)
        selector_layout.addWidget(self.object_selector)
        selector_layout.addWidget(self.point_selector)
        selector_layout.addWidget(self.line_selector)
        selector_layout.addWidget(self.area_selector)
        selector_layout.addStretch(1)

        self.createLineToolWidget()
        self.createAreaToolWidget()
        self.createPositionWidget()

        self.key_in_button = create_tool_button(checkable=True,
                                                tooltip='Key-in Points for Shape',
                                                status_tip='Key-in the Start and End Points on Shape',
                                                style_name='MidToolButton',
                                                icon_path=path_for('edit.png'))
        self.key_in_button.setVisible(False)
        self.key_in_button.toggled.connect(self.toggleShapeEditMode)
        layout.addLayout(selector_layout)
        key_in_edit_layout = QtWidgets.QHBoxLayout()
        left_layout = QtWidgets.QVBoxLayout()
        right_layout = QtWidgets.QVBoxLayout()
        right_layout.setContentsMargins(0, 17, 0, 0)
        key_in_edit_layout.addLayout(left_layout)
        key_in_edit_layout.addLayout(right_layout)
        layout.addLayout(key_in_edit_layout)
        left_layout.addWidget(self.line_tool_widget)
        left_layout.addWidget(self.area_tool_widget)
        left_layout.addStretch(1)
        right_layout.addWidget(self.key_in_button)
        right_layout.addStretch(1)
        layout.addWidget(self.position_widget)
        layout.addStretch(1)

        select_tab = QtWidgets.QWidget()
        select_tab.setLayout(layout)
        self.tabs.addTab(create_scroll_area(select_tab), 'Selection Tools')

    def createGridOptionsTab(self):
        """Creates the grid option widget"""
        layout = QtWidgets.QVBoxLayout()
        self.show_grid_checkbox = QtWidgets.QCheckBox('Show Grid')
        self.show_grid_checkbox.toggled.connect(self.showGrid)
        self.snap_select_to_grid_checkbox = QtWidgets.QCheckBox('Snap Selection to Grid')
        self.snap_select_to_grid_checkbox.toggled.connect(self.snapToGrid)
        self.snap_select_to_grid_checkbox.setEnabled(self.view.show_grid)
        self.snap_object_to_grid_checkbox = QtWidgets.QCheckBox('Snap Cross-Section to Grid')
        self.snap_object_to_grid_checkbox.toggled.connect(self.snapObjectToGrid)
        self.snap_object_to_grid_checkbox.setEnabled(self.view.show_grid)
        layout.addWidget(self.show_grid_checkbox)
        layout.addWidget(self.snap_select_to_grid_checkbox)
        layout.addWidget(self.snap_object_to_grid_checkbox)
        self.createGridWidget()
        layout.addWidget(self.grid_widget)
        layout.addStretch(1)

        grid_tab = QtWidgets.QWidget()
        grid_tab.setLayout(layout)
        self.tabs.addTab(create_scroll_area(grid_tab), 'Grid Options')

    def createCustomPlaneBox(self):
        """Creates inputs for custom plane axis"""
        self.custom_plane_widget = QtWidgets.QWidget(self)
        layout = QtWidgets.QVBoxLayout()

        self.form_group = FormGroup(FormGroup.Layout.Horizontal)
        self.x_axis = FormControl('X', 1.0, required=True, number=True)
        self.x_axis.range(-1.0, 1.0)
        self.y_axis = FormControl('Y', 0.0, required=True, number=True)
        self.y_axis.range(-1.0, 1.0)
        self.z_axis = FormControl('Z', 0.0, required=True, number=True)
        self.z_axis.range(-1.0, 1.0)
        self.form_group.addControl(self.x_axis)
        self.form_group.addControl(self.y_axis)
        self.form_group.addControl(self.z_axis)
        self.form_group.group_validation.connect(self.setCustomPlane)

        layout.addWidget(self.form_group)
        self.custom_plane_widget.setLayout(layout)

    def createPositionWidget(self):
        """Creates inputs for typing the start and stop position of a shape"""
        self.position_widget = QtWidgets.QGroupBox('Key-In', self)
        layout = QtWidgets.QVBoxLayout()

        layout_1 = QtWidgets.QHBoxLayout()
        layout_1.addWidget(QtWidgets.QLabel('Start Position: '))
        self.start_x_spinbox = QtWidgets.QDoubleSpinBox()
        self.start_x_spinbox.setDecimals(3)
        self.start_x_spinbox.setValue(0)
        self.start_y_spinbox = QtWidgets.QDoubleSpinBox()
        self.start_y_spinbox.setDecimals(3)
        self.start_y_spinbox.setValue(0)

        layout_2 = QtWidgets.QHBoxLayout()
        layout_2.addWidget(QtWidgets.QLabel('Stop Position: '))
        self.stop_x_spinbox = QtWidgets.QDoubleSpinBox()
        self.stop_x_spinbox.setDecimals(3)
        self.stop_x_spinbox.setValue(0)
        self.stop_y_spinbox = QtWidgets.QDoubleSpinBox()
        self.stop_y_spinbox.setDecimals(3)
        self.stop_y_spinbox.setValue(0)

        self.start_x_spinbox.valueChanged.connect(self.setShapePosition)
        self.start_y_spinbox.valueChanged.connect(self.setShapePosition)
        self.stop_x_spinbox.valueChanged.connect(self.setShapePosition)
        self.stop_y_spinbox.valueChanged.connect(self.setShapePosition)

        button_layout = QtWidgets.QHBoxLayout()
        accept_button = create_tool_button(tooltip='Accept Shape',
                                           status_tip='Accepts shape and coverts to points',
                                           style_name='MidToolButton',
                                           icon_path=path_for('check.png'))
        accept_button.clicked.connect(self.acceptShape)
        clear_button = create_tool_button(tooltip='Clear Shape',
                                          status_tip='Clears shape outline',
                                          style_name='MidToolButton',
                                          icon_path=path_for('cross.png'))
        clear_button.clicked.connect(self.clearShape)
        button_layout.addStretch(1)
        button_layout.addWidget(accept_button)
        button_layout.addWidget(clear_button)

        stretch_factor = 3
        layout_1.addStretch(1)
        layout_1.addWidget(QtWidgets.QLabel('X: '))
        layout_1.addWidget(self.start_x_spinbox, stretch_factor)
        layout_1.addStretch(1)
        layout_1.addWidget(QtWidgets.QLabel('Y: '))
        layout_1.addWidget(self.start_y_spinbox, stretch_factor)
        layout_2.addStretch(1)
        layout_2.addWidget(QtWidgets.QLabel('X: '))
        layout_2.addWidget(self.stop_x_spinbox, stretch_factor)
        layout_2.addStretch(1)
        layout_2.addWidget(QtWidgets.QLabel('Y: '))
        layout_2.addWidget(self.stop_y_spinbox, stretch_factor)

        layout.addLayout(layout_1)
        layout.addLayout(layout_2)
        layout.addLayout(button_layout)
        self.position_widget.setVisible(False)
        self.position_widget.setLayout(layout)

    def setShapePosition(self):
        """Updates the start and stop position of the shape"""
        if self.view.draw_tool is None:
            return

        self.view.draw_tool.start_pos = self.scene.transform.map(
            QtCore.QPointF(self.start_x_spinbox.value(), self.start_y_spinbox.value()) * self.sample_scale)
        self.view.draw_tool.stop_pos = self.scene.transform.map(
            QtCore.QPointF(self.stop_x_spinbox.value(), self.stop_y_spinbox.value()) * self.sample_scale)

        self.view.draw_tool.updateOutline(True)
        self.view.draw_tool.updateOutline()

    def acceptShape(self):
        """Accepts shape and generates points"""
        if self.view.draw_tool is None:
            return

        self.setShapePosition()
        self.view.draw_tool.drawPoints()
        self.clearShape()

    def clearShape(self):
        """Clears shape and reset start and stop position inputs"""
        self.start_x_spinbox.blockSignals(True)
        self.start_x_spinbox.setRange(self.cross_section_rect.left(), self.cross_section_rect.right())
        self.start_x_spinbox.setValue(self.cross_section_rect.center().x())
        self.start_x_spinbox.blockSignals(False)

        self.start_y_spinbox.blockSignals(True)
        self.start_y_spinbox.setRange(self.cross_section_rect.top(), self.cross_section_rect.bottom())
        self.start_y_spinbox.setValue(self.cross_section_rect.center().y())
        self.start_y_spinbox.blockSignals(False)

        self.stop_x_spinbox.blockSignals(True)
        self.stop_x_spinbox.setRange(self.cross_section_rect.left(), self.cross_section_rect.right())
        self.stop_x_spinbox.setValue(self.cross_section_rect.center().x())
        self.stop_x_spinbox.blockSignals(False)

        self.stop_y_spinbox.blockSignals(True)
        self.stop_y_spinbox.setRange(self.cross_section_rect.top(), self.cross_section_rect.bottom())
        self.stop_y_spinbox.setValue(self.cross_section_rect.center().y())
        self.stop_y_spinbox.blockSignals(False)

        self.scene.updateOutlineItem(None)

    def toggleShapeEditMode(self, state):
        """Toggle the shape edit mode

        :param state: indicates if the edit mode is active
        :type state: bool
        """
        if state:
            self.view.interaction.mouse_moved.connect(self.setShapePosition)
        else:
            self.view.interaction.mouse_moved.disconnect()
            self.view.interaction.mouse_moved.connect(self.updateCursorStatus)
        self.position_widget.setVisible(state)
        self.clearShape()
        if self.view.draw_tool is not None:
            self.view.draw_tool.mouse_enabled = not state

    def createLineToolWidget(self):
        """Creates the input for number of points when using the line tool"""
        self.line_tool_widget = QtWidgets.QWidget(self)
        layout = QtWidgets.QHBoxLayout()
        layout.setContentsMargins(0, 20, 0, 0)
        layout.addWidget(QtWidgets.QLabel('Number of Points: '))
        self.line_point_count_spinbox = QtWidgets.QSpinBox()
        self.line_point_count_spinbox.setValue(2)
        self.line_point_count_spinbox.setRange(2, 100)
        self.line_point_count_spinbox.valueChanged.connect(lambda x: self.view.setDrawToolPointCount((x, )))

        layout.addWidget(self.line_point_count_spinbox)
        self.line_tool_widget.setVisible(False)
        self.line_tool_widget.setLayout(layout)

    def createAreaToolWidget(self):
        """Creates the inputs for number of points when using the area tool"""
        self.area_tool_widget = QtWidgets.QWidget(self)
        layout = QtWidgets.QHBoxLayout()
        layout.setContentsMargins(0, 20, 0, 0)
        layout.addWidget(QtWidgets.QLabel('Number of Points: '))
        self.area_x_spinbox = QtWidgets.QSpinBox()
        self.area_x_spinbox.setValue(2)
        self.area_x_spinbox.setRange(2, 100)
        self.area_y_spinbox = QtWidgets.QSpinBox()
        self.area_y_spinbox.setValue(2)
        self.area_y_spinbox.setRange(2, 100)

        stretch_factor = 3
        layout.addStretch(1)
        layout.addWidget(QtWidgets.QLabel('X: '))
        self.area_x_spinbox.valueChanged.connect(lambda: self.view.setDrawToolPointCount(
            (self.area_x_spinbox.value(), self.area_y_spinbox.value())))
        layout.addWidget(self.area_x_spinbox, stretch_factor)
        layout.addStretch(1)
        layout.addWidget(QtWidgets.QLabel('Y: '))
        self.area_y_spinbox.valueChanged.connect(lambda: self.view.setDrawToolPointCount(
            (self.area_x_spinbox.value(), self.area_y_spinbox.value())))
        layout.addWidget(self.area_y_spinbox, stretch_factor)
        self.area_tool_widget.setVisible(False)
        self.area_tool_widget.setLayout(layout)

    def createSnapAnchorWidget(self):
        """Creates the snap anchor selection widget"""
        self.snap_anchor_widget = QtWidgets.QWidget(self)
        layout = QtWidgets.QHBoxLayout()
        layout.setContentsMargins(0, 0, 0, 0)
        layout.addWidget(QtWidgets.QLabel('Snap Anchor: '))
        self.snap_anchor_combobox = QtWidgets.QComboBox()
        self.snap_anchor_combobox.setView(QtWidgets.QListView())
        self.snap_anchor_combobox.addItems([anchor.value for anchor in Anchor])
        self.snap_anchor_combobox.currentTextChanged.connect(self.updateObjectAnchor)
        layout.addWidget(self.snap_anchor_combobox)
        self.snap_anchor_widget.setVisible(False)
        self.snap_anchor_widget.setLayout(layout)

    def createGridWidget(self):
        """Creates the inputs for grid size"""
        self.grid_widget = QtWidgets.QWidget(self)
        main_layout = QtWidgets.QVBoxLayout()
        main_layout.setContentsMargins(0, 20, 0, 0)
        layout = QtWidgets.QHBoxLayout()
        layout.addWidget(QtWidgets.QLabel('Grid Type: '))
        grid_combobox = QtWidgets.QComboBox()
        grid_combobox.setView(QtWidgets.QListView())
        grid_combobox.addItems([g.value for g in Grid.Type])
        grid_combobox.currentTextChanged.connect(lambda value: self.setGridType(Grid.Type(value)))
        layout.addWidget(grid_combobox)
        main_layout.addLayout(layout)
        main_layout.addSpacing(20)

        layout = QtWidgets.QHBoxLayout()
        layout.addWidget(QtWidgets.QLabel('Grid Size: '))
        self.grid_x_label = QtWidgets.QLabel('')
        self.grid_x_spinbox = QtWidgets.QDoubleSpinBox()
        self.grid_x_spinbox.setDecimals(1)
        self.grid_x_spinbox.setSingleStep(0.1)
        self.grid_x_spinbox.valueChanged.connect(self.changeGridSize)
        self.grid_y_label = QtWidgets.QLabel('')
        self.grid_y_spinbox = QtWidgets.QDoubleSpinBox()
        self.grid_y_spinbox.setDecimals(1)
        self.grid_y_spinbox.setSingleStep(0.1)
        self.grid_y_spinbox.valueChanged.connect(self.changeGridSize)
        stretch_factor = 3
        layout.addStretch(1)
        layout.addWidget(self.grid_x_label)
        layout.addWidget(self.grid_x_spinbox, stretch_factor)
        layout.addStretch(1)
        layout.addWidget(self.grid_y_label)
        layout.addWidget(self.grid_y_spinbox, stretch_factor)
        main_layout.addLayout(layout)
        main_layout.addSpacing(20)

        self.createSnapAnchorWidget()
        main_layout.addWidget(self.snap_anchor_widget)
        main_layout.addStretch(1)

        self.setGridType(self.view.grid.type)
        self.grid_widget.setVisible(False)
        self.grid_widget.setLayout(main_layout)

    def changeGridSize(self):
        """Changes the grid size in the scene"""
        if self.view.grid.type == Grid.Type.Box:
            grid_x = int(self.grid_x_spinbox.value() * self.sample_scale)
            grid_y = int(self.grid_y_spinbox.value() * self.sample_scale)
        else:
            grid_x = int(self.grid_x_spinbox.value() * self.sample_scale)
            grid_y = self.grid_y_spinbox.value()
        self.view.setGridSize((grid_x, grid_y))

    def setGridType(self, grid_type):
        """Sets the grid type

        :param grid_type: type of grid
        :type grid_type: Grid.Type
        """
        self.view.setGridType(grid_type)
        size = self.view.grid.size
        if grid_type == Grid.Type.Box:
            self.grid_x_label.setText('X (mm): ')
            self.grid_y_label.setText('Y (mm): ')
            self.grid_x_spinbox.setValue(size[0])
            self.grid_y_spinbox.setValue(size[1])
            self.grid_x_spinbox.setRange(0.1, 1000)
            self.grid_y_spinbox.setRange(0.1, 1000)
        else:
            self.grid_x_label.setText('Radius (mm): ')
            self.grid_y_label.setText('Angle (degree): ')
            self.grid_x_spinbox.setValue(size[0])
            self.grid_y_spinbox.setValue(size[1])
            self.grid_x_spinbox.setRange(0.1, 1000)
            self.grid_y_spinbox.setRange(0.1, 360)

    def changeSceneMode(self, button_id):
        """Changes the scene's mode based on the active selection tool

        :param button_id: index of active selection tool
        :type button_id: int
        """
        size = ()
        mode = GraphicsView.DrawMode(button_id)
        if mode == GraphicsView.DrawMode.Line:
            size = (self.line_point_count_spinbox.value(), )
        elif mode == GraphicsView.DrawMode.Rectangle:
            size = (self.area_x_spinbox.value(), self.area_y_spinbox.value())

        self.line_tool_widget.setVisible(mode == GraphicsView.DrawMode.Line)
        self.area_tool_widget.setVisible(mode == GraphicsView.DrawMode.Rectangle)
        self.key_in_button.setVisible(mode in (GraphicsView.DrawMode.Line, GraphicsView.DrawMode.Rectangle))
        self.key_in_button.setChecked(False)
        self.view.draw_tool = self.view.createDrawTool(mode, size)

    def showBounds(self, state):
        """Shows/Hides the bounds in the scene

        :param state: indicated if the bounds should be shown
        :type state: bool
        """
        rect = QtCore.QRectF()
        for item in self.scene.items():
            if isinstance(item, (QtWidgets.QGraphicsPathItem, GraphicsImageItem)):
                rect = item.boundingRect()
                break

        if state and rect.isValid():
            self.scene.bounds_item.rect = rect
            if self.scene.bounds_item not in self.scene.items():
                self.scene.bounds_item.setPos(QtCore.QPointF())
                self.scene.bounds_item.setTransform(self.scene.transform)
                self.scene.addItem(self.scene.bounds_item)
        else:
            self.scene.removeItem(self.scene.bounds_item)

    def showHelp(self):
        """Toggles the help overlay in the scene"""
        self.view.show_help = not self.view.has_foreground
        self.scene.update()

    def showGrid(self, state):
        """Shows/Hides the grid in the scene

        :param state: indicates if the grid should be shown
        :type state: bool
        """
<<<<<<< HEAD
        self.view.show_grid = state
=======
        self.view.show_grid = (state == QtCore.Qt.CheckState.Checked.value)
        self.snap_select_to_grid_checkbox.setEnabled(self.view.show_grid)
>>>>>>> b77c11fd
        self.grid_widget.setVisible(self.view.show_grid)
        self.snap_select_to_grid_checkbox.setEnabled(self.view.show_grid)
        self.snap_object_to_grid_checkbox.setEnabled(self.view.show_grid)
        self.snapToGrid(self.snap_select_to_grid_checkbox.isChecked())
        self.snapObjectToGrid(self.snap_object_to_grid_checkbox.isChecked())
        self.scene.update()

    def snapToGrid(self, state):
        """Enables/Disables snap point to grid

        :param state: indicates if snap point to grid is enabled
        :type state: bool
        """
<<<<<<< HEAD
        self.view.snap_to_grid = self.view.show_grid and state
=======
        self.view.snap_to_grid = (state == QtCore.Qt.CheckState.Checked.value)
>>>>>>> b77c11fd

    def snapObjectToGrid(self, state):
        """Enables/Disables snap object to grid

        :param state: indicates if snap object to grid is enabled
        :type state: bool
        """
<<<<<<< HEAD
        self.view.snap_object_to_grid = self.view.show_grid and state
=======
        self.view.snap_object_to_grid = (state == QtCore.Qt.CheckState.Checked.value)
>>>>>>> b77c11fd
        self.snap_anchor_widget.setVisible(self.view.snap_object_to_grid)
        self.updateObjectAnchor(self.snap_anchor_combobox.currentText())

    def updateObjectAnchor(self, value):
        """Sets the anchor point for snap to grid

        :param value: anchor name
        :type value: str
        """
        box = QtCore.QRectF()
        for item in self.scene.items():
            if isinstance(item, (QtWidgets.QGraphicsPathItem, GraphicsImageItem)):
                box = item.boundingRect()
                break

        if value == Anchor.Center.value:
            anchor = box.center()
        elif value == Anchor.TopLeft.value:
            anchor = box.topLeft()
        elif value == Anchor.TopRight.value:
            anchor = box.topRight()
        elif value == Anchor.BottomLeft.value:
            anchor = box.bottomLeft()
        else:
            anchor = box.bottomRight()

        self.view.object_anchor = anchor

    def updateSlider(self, value):
        """Updates the cross-section plane position in the slider when position is changed via
         the line edit

        :param value: value in the line edit
        :type value: str
        """
        if not self.plane_lineedit.hasAcceptableInput():
            return

        new_distance = clamp(float(value), *self.plane_offset_range)
        slider_value = int(map_range(*self.plane_offset_range, *self.slider_range, new_distance))
        self.plane_slider.setValue(slider_value)

        offset = new_distance - self.old_distance
        self.parent.scenes.movePlane(offset * self.plane.normal)
        self.old_distance = new_distance

    def updateLineEdit(self, value):
        """Updates the cross-section plane position in the line edit when position is changed via
         the slider

        :param value: value in the slider
        :type value: int
        """
        new_distance = trunc(map_range(*self.slider_range, *self.plane_offset_range, value), 3)
        self.plane_lineedit.setText(f'{new_distance:.3f}')

        offset = new_distance - self.old_distance
        self.parent.scenes.movePlane(offset * self.plane.normal)
        self.old_distance = new_distance

    def movePlane(self):
        """Updates the position of the plane when the value is changed via the line edit or slider"""
        distance = clamp(float(self.plane_lineedit.text()), *self.plane_offset_range)
        self.plane_lineedit.setText(f'{distance:.3f}')
        point = distance * self.plane.normal
        self.plane = Plane(self.plane.normal, point)
        self.updateCrossSection()

    def setCustomPlane(self, is_valid):
        """Initializes the cross-section plane with a custom normal

        :param is_valid: indicates if custom normal inputs are valid
        :type is_valid: bool
        """
        if is_valid:
            normal = np.array([self.x_axis.value, self.y_axis.value, self.z_axis.value])
            try:
                self.initializePlane(normal, self.mesh.bounding_box.center)
                self.x_axis.validation_label.setText('')
            except ValueError:
                self.x_axis.validation_label.setText('Bad Normal')

    def setPlane(self, selected_text):
        """Sets the cross-section plane orientation

        :param selected_text: plane options
        :type selected_text: str
        """
        if selected_text == PlaneOptions.Custom.value:
            self.custom_plane_widget.setVisible(True)
            self.form_group.validateGroup()
            return
        else:
            self.custom_plane_widget.setVisible(False)

        if selected_text == PlaneOptions.XY.value:
            plane_normal = np.array([0., 0., 1.])
        elif selected_text == PlaneOptions.XZ.value:
            plane_normal = np.array([0., 1., 0.])
        else:
            plane_normal = np.array([1., 0., 0.])

        self.initializePlane(plane_normal, self.mesh.bounding_box.center)

    def initializePlane(self, plane_normal, plane_point):
        """Creates the cross-section plane

        :param plane_normal: plane normal
        :type plane_normal: Union[numpy.ndarray, Vector3]
        :param plane_point: point on the plane
        :type plane_point: Union[numpy.ndarray, Vector3]
        """
        self.plane = Plane(plane_normal, plane_point)
        plane_size = 2 * self.mesh.bounding_box.radius

        self.matrix = view_from_plane(self.plane.normal)
        extent = [[*self.mesh.bounding_box.min], [*self.mesh.bounding_box.max]] @ self.matrix
        plane_offset = (abs(extent[0][2] - extent[1][2]) / 2) + 0.01

        self.parent.scenes.drawPlane(self.plane, plane_size, plane_size)
        distance = self.plane.distanceFromOrigin()
        self.plane_offset_range = (distance - plane_offset, distance + plane_offset)
        slider_value = int(map_range(*self.plane_offset_range, *self.slider_range, distance))
        self.plane_slider.setValue(slider_value)
        self.plane_lineedit.setText(f'{distance:.3f}')
        self.old_distance = distance
        self.view.resetTransform()
        self.updateCrossSection()

    def updateCrossSection(self):
        """Creates the mesh cross-section and displays the cross-section and points in the scene"""
        self.scene.clear()
        if self.mesh is None:
            return

        if isinstance(self.mesh, Mesh):
            segments = mesh_plane_intersection(self.mesh, self.plane)
            if len(segments) == 0:
                return
            segments = np.array(segments)

            cross_section_item = QtWidgets.QGraphicsPathItem()
            cross_section_path = QtGui.QPainterPath()
            rotated_segments = self.sample_scale * (segments @ self.matrix)
            for i in range(0, rotated_segments.shape[0], 2):
                start = rotated_segments[i, :]
                cross_section_path.moveTo(start[0], start[1])
                end = rotated_segments[i + 1, :]
                cross_section_path.lineTo(end[0], end[1])
            cross_section_item.setPath(cross_section_path)
            cross_section_item.setPen(self.path_pen)
            cross_section_item.setTransform(self.scene.transform)
        else:
            volume_slice = volume_plane_intersection(self.mesh, self.plane)
            if volume_slice is None:
                return

            rect = QtCore.QRectF(*volume_slice.rect)
            transform = QtGui.QTransform.fromScale(self.sample_scale, self.sample_scale)
            rect = transform.mapRect(rect)
            cross_section_item = GraphicsImageItem(rect, volume_slice.image)
            cross_section_item.setTransform(self.scene.transform)

        self.scene.addItem(cross_section_item)

        rect = cross_section_item.boundingRect()
        anchor = rect.center()
        ab = self.plane.point - self.parent_model.measurement_points.points
        d = np.einsum('ij,ij->i', np.expand_dims(self.plane.normal, axis=0), ab)
        index = np.where(np.abs(d) < POS_EPS)[0]
        rotated_points = self.parent_model.measurement_points.points[index, :]
        rotated_points = rotated_points @ self.matrix

        for i, p in zip(index, rotated_points):
            point = QtCore.QPointF(p[0], p[1]) * self.sample_scale
            point = self.scene.transform.map(point)
            point_item = GraphicsPointItem(point, size=self.scene.point_size)
            point_item.setToolTip(f'Point {i + 1}')
            point_item.fixed = True
            point_item.makeControllable(self.view.draw_tool is None)
            point_item.setPen(self.point_pen)
            self.scene.addItem(point_item)
            rect = rect.united(point_item.boundingRect().translated(point))

        # calculate new rectangle that encloses original rect with a different anchor
        rect.united(rect.translated(anchor - rect.center()))
        self.view.setSceneRect(rect)
        self.view.fitInView(rect, QtCore.Qt.AspectRatioMode.KeepAspectRatio)
        self.view.viewport_rect = rect

        self.showGrid(self.show_grid_checkbox.isChecked())
        self.updateObjectAnchor(self.snap_anchor_combobox.currentText())

        scale = QtGui.QTransform.fromScale(1 / self.sample_scale, 1 / self.sample_scale)
        self.cross_section_rect = scale.mapRect(cross_section_item.boundingRect())
        self.updateDimensionStatus()
        self.showBounds(self.bounds_button.isChecked())
        self.clearShape()

    def addPoints(self):
        """Adds the points in the scene into the measurement points of the  project"""
        if len(self.scene.items()) < 2:
            return

        points_2d = []
        transform = self.scene.transform.inverted()[0]
        for item in self.scene.items():
            if isinstance(item, GraphicsPointItem) and not item.fixed:
                pos = transform.map(item.pos()) / self.sample_scale
                # negate distance due to inverted normal when creating matrix
                points_2d.append([pos.x(), pos.y(), -self.old_distance])
                self.scene.removeItem(item)

        if not points_2d:
            return

        points = points_2d[::-1] @ self.matrix.transpose()
        enabled = [True] * points.shape[0]
        self.parent.presenter.addPoints(list(zip(points, enabled)), PointType.Measurement, False)


class AlignSample(QtWidgets.QWidget):
    """Creates a UI for aligning sample on instrument with 6D pose

    :param parent: main window instance
    :type parent: MainWindow
    """
    dock_flag = DockFlag.Upper

    def __init__(self, parent):
        super().__init__(parent)
        self.parent = parent
        self.parent.scenes.switchToInstrumentScene()
        self.title = 'Align Sample with 6D pose'
        self.setMinimumWidth(450)

        self.main_layout = QtWidgets.QVBoxLayout()
        self.setLayout(self.main_layout)
        self.main_layout.addSpacing(20)
        self.main_layout.addWidget(FormTitle('Create Transformation for Alignment'))
        self.main_layout.addSpacing(10)

        self.main_layout.addWidget(QtWidgets.QLabel('Translation along the X, Y, and Z axis (mm):'))
        self.position_form_group = FormGroup(FormGroup.Layout.Horizontal)
        self.x_position = FormControl('X', 0.0, required=True, number=True)
        self.y_position = FormControl('Y', 0.0, required=True, number=True)
        self.z_position = FormControl('Z', 0.0, required=True, number=True)
        self.position_form_group.addControl(self.x_position)
        self.position_form_group.addControl(self.y_position)
        self.position_form_group.addControl(self.z_position)
        self.position_form_group.group_validation.connect(self.formValidation)
        self.main_layout.addWidget(self.position_form_group)

        self.main_layout.addWidget(QtWidgets.QLabel('Rotation around the X, Y, and Z axis (degrees):'))
        self.orientation_form_group = FormGroup(FormGroup.Layout.Horizontal)
        self.x_rotation = FormControl('X', 0.0, required=True, number=True)
        self.x_rotation.range(-360.0, 360.0)
        self.y_rotation = FormControl('Y', 0.0, required=True, number=True)
        self.y_rotation.range(-360.0, 360.0)
        self.z_rotation = FormControl('Z', 0.0, required=True, number=True)
        self.z_rotation.range(-360.0, 360.0)
        self.orientation_form_group.addControl(self.x_rotation)
        self.orientation_form_group.addControl(self.y_rotation)
        self.orientation_form_group.addControl(self.z_rotation)
        self.orientation_form_group.group_validation.connect(self.formValidation)
        self.main_layout.addWidget(self.orientation_form_group)

        button_layout = QtWidgets.QHBoxLayout()
        self.execute_button = QtWidgets.QPushButton('Align Sample', objectName='GreyTextPushButton')
        self.execute_button.clicked.connect(self.executeButtonClicked)
        button_layout.addWidget(self.execute_button)
        button_layout.addStretch(1)
        self.main_layout.addLayout(button_layout)
        self.main_layout.addStretch(1)

    def formValidation(self):
        if self.position_form_group.valid and self.orientation_form_group.valid:
            self.execute_button.setEnabled(True)
        else:
            self.execute_button.setDisabled(True)

    def executeButtonClicked(self):
        pose = [
            self.x_position.value, self.y_position.value, self.z_position.value, self.z_rotation.value,
            self.y_rotation.value, self.x_rotation.value
        ]

        self.parent.presenter.alignSampleWithPose(pose)


class VolumeLoader(QtWidgets.QDialog):
    """Creates a UI for loading a volume from a stack of TIFF files into memory

    :param parent: main window instance
    :type parent: MainWindow
    """
    def __init__(self, parent):
        super().__init__(parent)
        self.parent = parent
        self.main_layout = QtWidgets.QVBoxLayout()
        unit = 'mm'

        self.filepath_layout = FormGroup(FormGroup.Layout.Vertical)
        self.pixel_size_group = FormGroup(FormGroup.Layout.Horizontal)
        self.pixel_centre_group = FormGroup(FormGroup.Layout.Horizontal)

        self.filepath_picker = FilePicker(path='', select_folder=True)
        self.filepath_picker.value_changed.connect(self.formValidation)

        pixel_size_layout = QtWidgets.QVBoxLayout()
        pixel_size_layout.addWidget(QtWidgets.QLabel('Size of voxel: '))
        self.x_pixel_box = FormControl('X', 1.0, required=True, desc=unit, number=True, decimals=3)
        self.y_pixel_box = FormControl('Y', 1.0, required=True, desc=unit, number=True, decimals=3)
        self.z_pixel_box = FormControl('Z', 1.0, required=True, desc=unit, number=True, decimals=3)
        self.x_pixel_box.range(minimum=0.001, maximum=1000)
        self.y_pixel_box.range(minimum=0.001, maximum=1000)
        self.z_pixel_box.range(minimum=0.001, maximum=1000)
        self.pixel_size_group.addControl(self.x_pixel_box)
        self.pixel_size_group.addControl(self.y_pixel_box)
        self.pixel_size_group.addControl(self.z_pixel_box)
        self.pixel_size_group.group_validation.connect(self.formValidation)

        self.x_centre_box = FormControl('X', 0.0, required=True, desc=unit, number=True)
        self.y_centre_box = FormControl('Y', 0.0, required=True, desc=unit, number=True)
        self.z_centre_box = FormControl('Z', 0.0, required=True, desc=unit, number=True)
        self.pixel_centre_group.addControl(self.x_centre_box)
        self.pixel_centre_group.addControl(self.y_centre_box)
        self.pixel_centre_group.addControl(self.z_centre_box)
        self.pixel_centre_group.group_validation.connect(self.formValidation)

        execute_button_layout = QtWidgets.QHBoxLayout()
        self.execute_button = QtWidgets.QPushButton('Load Volume', objectName='WhiteTextPushButton')
        self.execute_button.setDisabled(True)
        self.execute_button.clicked.connect(self.executeButtonClicked)
        cancel_button = QtWidgets.QPushButton('Cancel', objectName='BlueTextPushButton')
        cancel_button.clicked.connect(self.reject)
        execute_button_layout.addStretch(1)
        execute_button_layout.addWidget(self.execute_button)
        execute_button_layout.addWidget(cancel_button)

        self.main_layout = QtWidgets.QVBoxLayout()
        self.main_layout.addWidget(FormTitle('Select Folder with TIFFs: '))
        self.main_layout.addWidget(QtWidgets.QLabel('Image directory: '))
        self.main_layout.addWidget(self.filepath_picker)
        self.main_layout.addSpacing(15)
        self.main_layout.addWidget(QtWidgets.QLabel('Size of voxel: '))
        self.main_layout.addWidget(self.pixel_size_group)
        self.main_layout.addSpacing(5)
        self.main_layout.addWidget(QtWidgets.QLabel('Centre of volume: '))
        self.main_layout.addWidget(self.pixel_centre_group)
        self.main_layout.addStretch(1)
        self.main_layout.addLayout(execute_button_layout)

        self.setLayout(self.main_layout)
        self.setMinimumSize(560, 420)
        self.setWindowTitle('Load Volume')
        self.setAttribute(QtCore.Qt.WidgetAttribute.WA_DeleteOnClose)

    def formValidation(self):
        if self.pixel_centre_group.valid and self.pixel_size_group.valid and self.filepath_picker.value:
            self.execute_button.setEnabled(True)
        else:
            self.execute_button.setDisabled(True)

    def executeButtonClicked(self):
        filepath = self.filepath_picker.value
        voxel_size = [self.x_pixel_box.value, self.y_pixel_box.value, self.z_pixel_box.value]
        centre = [self.x_centre_box.value, self.y_centre_box.value, self.z_centre_box.value]
        self.parent.presenter.importVolume(filepath, voxel_size, centre)
        self.accept()<|MERGE_RESOLUTION|>--- conflicted
+++ resolved
@@ -969,12 +969,7 @@
         :param state: indicates if the grid should be shown
         :type state: bool
         """
-<<<<<<< HEAD
         self.view.show_grid = state
-=======
-        self.view.show_grid = (state == QtCore.Qt.CheckState.Checked.value)
-        self.snap_select_to_grid_checkbox.setEnabled(self.view.show_grid)
->>>>>>> b77c11fd
         self.grid_widget.setVisible(self.view.show_grid)
         self.snap_select_to_grid_checkbox.setEnabled(self.view.show_grid)
         self.snap_object_to_grid_checkbox.setEnabled(self.view.show_grid)
@@ -988,11 +983,7 @@
         :param state: indicates if snap point to grid is enabled
         :type state: bool
         """
-<<<<<<< HEAD
         self.view.snap_to_grid = self.view.show_grid and state
-=======
-        self.view.snap_to_grid = (state == QtCore.Qt.CheckState.Checked.value)
->>>>>>> b77c11fd
 
     def snapObjectToGrid(self, state):
         """Enables/Disables snap object to grid
@@ -1000,11 +991,7 @@
         :param state: indicates if snap object to grid is enabled
         :type state: bool
         """
-<<<<<<< HEAD
         self.view.snap_object_to_grid = self.view.show_grid and state
-=======
-        self.view.snap_object_to_grid = (state == QtCore.Qt.CheckState.Checked.value)
->>>>>>> b77c11fd
         self.snap_anchor_widget.setVisible(self.view.snap_object_to_grid)
         self.updateObjectAnchor(self.snap_anchor_combobox.currentText())
 
