from .misc import (ProgressDialog, ProjectDialog, AlignmentErrorDialog, SampleExportDialog, SimulationDialog,
<<<<<<< HEAD
                   ScriptExportDialog, PathLengthPlotter, AboutDialog, CalibrationErrorDialog, CurrentCoordinatesDialog)
=======
                   ScriptExportDialog, PathLengthPlotter, AboutDialog, CalibrationErrorDialog, CurveEditor)
>>>>>>> e5231457
from .preferences import Preferences
from .insert import (InsertPrimitiveDialog, InsertPointDialog, InsertVectorDialog, PickPointDialog, AlignSample,
                     TomoTiffLoader)
from .managers import SampleManager, PointManager, VectorManager, JawControl, PositionerControl, DetectorControl
from .tools import TransformDialog<|MERGE_RESOLUTION|>--- conflicted
+++ resolved
@@ -1,9 +1,6 @@
 from .misc import (ProgressDialog, ProjectDialog, AlignmentErrorDialog, SampleExportDialog, SimulationDialog,
-<<<<<<< HEAD
-                   ScriptExportDialog, PathLengthPlotter, AboutDialog, CalibrationErrorDialog, CurrentCoordinatesDialog)
-=======
-                   ScriptExportDialog, PathLengthPlotter, AboutDialog, CalibrationErrorDialog, CurveEditor)
->>>>>>> e5231457
+                   ScriptExportDialog, PathLengthPlotter, AboutDialog, CalibrationErrorDialog, CurveEditor,
+                   CurrentCoordinatesDialog)
 from .preferences import Preferences
 from .insert import (InsertPrimitiveDialog, InsertPointDialog, InsertVectorDialog, PickPointDialog, AlignSample,
                      TomoTiffLoader)
