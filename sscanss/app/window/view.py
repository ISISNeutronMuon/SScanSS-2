--- conflicted
+++ resolved
@@ -10,11 +10,7 @@
 from sscanss.config import settings, path_for, DOCS_URL, __version__, UPDATE_URL, RELEASES_URL
 from sscanss.app.dialogs import (ProgressDialog, ProjectDialog, Preferences, AlignmentErrorDialog, SampleExportDialog,
                                  ScriptExportDialog, PathLengthPlotter, AboutDialog, CalibrationErrorDialog,
-<<<<<<< HEAD
-                                 CurrentCoordinatesDialog)
-=======
-                                 CurveEditor)
->>>>>>> e5231457
+                                 CurrentCoordinatesDialog, CurveEditor)
 from sscanss.core.scene import Node, OpenGLRenderer, SceneManager
 from sscanss.core.util import (Primitives, Directions, TransformType, PointType, MessageType, Attributes,
                                toggle_action_in_group, StatusBar, FileDialog, MessageReplyType)
@@ -371,17 +367,16 @@
         self.toggle_scene_action.triggered.connect(self.scenes.toggleScene)
         self.toggle_scene_action.setShortcut(QtGui.QKeySequence('Ctrl+T'))
 
-<<<<<<< HEAD
         self.current_coordinates_action = QtWidgets.QAction('Current fiducial coordinates', self)
         self.current_coordinates_action.setStatusTip('Display fiducial coordinates with current instrument positions')
         self.current_coordinates_action.setIcon(QtGui.QIcon(path_for('current_points.png')))
         self.current_coordinates_action.triggered.connect(self.showCurrentCoordinates)
-=======
+
         self.show_curve_editor_action = QtWidgets.QAction('Curve Editor', self)
         self.show_curve_editor_action.setStatusTip('Change alpha values for rendering a Volume')
         self.show_curve_editor_action.setIcon(QtGui.QIcon(path_for('curve.png')))
         self.show_curve_editor_action.triggered.connect(self.showCurveEditor)
->>>>>>> e5231457
+
 
     def createMenus(self):
         """Creates the main menu and sub menus"""
