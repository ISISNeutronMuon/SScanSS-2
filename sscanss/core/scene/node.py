"""
Classes for scene node
"""
import copy
import ctypes
from enum import Enum, unique
import numpy as np
from OpenGL import GL
from PyQt5 import QtGui
from .shader import VertexArray, Texture1D, Texture3D, Text3D
from ..math.matrix import Matrix44
from ..geometry.colour import Colour
from ..geometry.mesh import BoundingBox
from ..geometry.primitive import create_cuboid
from ...config import settings


class Node:
    """Creates Node object.

    :param mesh: mesh to add to node
    :type mesh: Union[Mesh, None]
    """

    @unique
    class RenderMode(Enum):
        """Mode for rendering"""
        Solid = 'Solid'
        Wireframe = 'Wireframe'
        Transparent = 'Transparent'

    @unique
    class RenderPrimitive(Enum):
        """Type of primitive to render"""
        Lines = 'Lines'
        Triangles = 'Triangles'
        Volume = 'Volume'

    def __init__(self, mesh=None):
        self.parent = None
        self.children = []
        self.buffer = None

        if mesh is None:
            self._vertices = np.array([])
            self._indices = np.array([])
            self._normals = np.array([])
            self._bounding_box = None
            self._colour = Colour.black()
        else:
            self.vertices = mesh.vertices
            self.indices = mesh.indices
            self.normals = mesh.normals
            self._colour = mesh.colour

        self._render_mode = Node.RenderMode.Solid
        self.render_primitive = Node.RenderPrimitive.Triangles
        self.transform = Matrix44.identity()
        self._visible = True
        self.selected = False
        self.outlined = False

    def buildVertexBuffer(self):
        """Creates vertex buffer object for the node"""
        if self.vertices.size > 0 and self.indices.size > 0:
            self.buffer = VertexArray(self.vertices, self.indices, self.normals)

    def resetOutline(self):
        """Sets outlined property to False"""
        self.outlined = False

    def copy(self, transform=None, parent=None):
        """Creates shallow copy of node with unique transformation matrix

        :param transform: transformation matrix
        :type transform: Union[Matrix44, None]
        :param parent: parent node
        :type parent: Union[Node, None]
        :return: shallow copy of node
        :rtype: Node
        """
        node = copy.copy(self)
        if transform is not None:
            node.transform = transform

        if parent is not None:
            node.parent = parent

        children = []
        for i in range(len(node.children)):
            children.append(node.children[i].copy(parent=node))

        node.children = children

        return node

    @property
    def normals(self):
        """Gets and sets vertex normals

        :return: array of vertex normals
        :rtype: numpy.ndarray
        """
        return self._normals

    @normals.setter
    def normals(self, value):
        self._normals = value.astype(np.float32)

    @property
    def indices(self):
        """Gets and sets face indices

        :return: array of vertices
        :rtype: numpy.ndarray
        """
        return self._indices

    @indices.setter
    def indices(self, value):
        self._indices = value.astype(np.uint32)

    @property
    def vertices(self):
        """Gets and sets vertices and updates the bounding box of the node when vertices are changed

        :return: array of vertices
        :rtype: numpy.ndarray
        """
        return self._vertices

    @vertices.setter
    def vertices(self, value):
        self._vertices = value.astype(np.float32)
        max_pos, min_pos = BoundingBox.fromPoints(self._vertices).bounds
        for node in self.children:
            max_pos = np.maximum(node.bounding_box.max, max_pos)
            min_pos = np.minimum(node.bounding_box.min, min_pos)
        self.bounding_box = BoundingBox(max_pos, min_pos)

    @property
    def colour(self):
        """Gets and sets node colour. Parent node colour is returned if
        node colour is None

        :return: node colour
        :rtype: Colour
        """
        if self._colour is None and self.parent:
            return self.parent.colour

        return self._colour

    @colour.setter
    def colour(self, value):
        self._colour = value

    @property
    def visible(self):
        """Gets and sets node visibility state. Parent node visibility is returned if
        node visibility state is None

        :return: indicate node is visible
        :rtype: bool
        """
        if self._visible is None and self.parent:
            return self.parent.visible

        return self._visible

    @visible.setter
    def visible(self, value):
        self._visible = value

    @property
    def render_mode(self):
        """Gets and sets node render mode. Parent node render mode is returned if
        node render mode is None

        :return: node render mode
        :rtype: RenderMode
        """
        if self._render_mode is None and self.parent:
            return self.parent.render_mode

        return self._render_mode

    @render_mode.setter
    def render_mode(self, value):
        self._render_mode = value

    def isEmpty(self):
        """Checks if Node is empty

        :return: indicates node is empty
        :rtype: bool
        """
        if not self.children and len(self.vertices) == 0:
            return True
        return False

    def addChild(self, child_node):
        """Adds child to the node and recomputes the bounding box

        :param child_node: child node to add
        :type child_node: Node
        """
        if child_node.isEmpty():
            return

        child_node.parent = self
        self.children.append(child_node)

        max_pos, min_pos = child_node.bounding_box.bounds
        if self.bounding_box is not None:
            max_pos = np.maximum(self.bounding_box.max, max_pos)
            min_pos = np.minimum(self.bounding_box.min, min_pos)
        self.bounding_box = BoundingBox(max_pos, min_pos)

    def flatten(self):
        """Flattens the tree formed by nested nodes recursively

        :return: flattened node
        :rtype: Node
        """
        new_node = Node()
        new_node.bounding_box = self.bounding_box
        for node in self.children:
            if node.children:
                new_node.children.extend(node.flatten().children)
            elif not node.isEmpty():
                node.parent = None
                new_node.children.append(node)

        if len(self.vertices) != 0:
            parent = self.copy()
            parent.vertices = self.vertices
            new_node.children.append(parent)

        return new_node

    @property
    def bounding_box(self):
        """Gets and sets node bounding box. The bounding box is transformed using
        the node's transformation matrix so it may not be tight

        :return: node render mode
        :rtype: Union[BoundingBox, None]
        """
        return None if self._bounding_box is None else self._bounding_box.transform(self.transform)

    @bounding_box.setter
    def bounding_box(self, value):
        self._bounding_box = value

    def draw(self, renderer):
        """Recursively renders node with its children on the given renderer

        :param renderer: OpenGl renderer instance
        :type renderer: OpenGLRenderer
        """
        if not self.visible or self.buffer is None:
            return

        GL.glPushMatrix()
        GL.glPushAttrib(GL.GL_CURRENT_BIT)
        GL.glMultTransposeMatrixf(self.transform)

        mode = Node.RenderMode.Solid if self.render_mode is None else self.render_mode
        if mode == Node.RenderMode.Transparent:
            GL.glDepthMask(GL.GL_FALSE)
            GL.glEnable(GL.GL_BLEND)
            GL.glBlendFunc(GL.GL_ZERO, GL.GL_SRC_COLOR)
        elif mode == Node.RenderMode.Solid:
            GL.glPolygonMode(GL.GL_FRONT_AND_BACK, GL.GL_FILL)
        elif mode == Node.RenderMode.Wireframe:
            GL.glPolygonMode(GL.GL_FRONT_AND_BACK, GL.GL_LINE)

        program = renderer.shader_programs['default']
        if self.vertices.size > 0 and self.indices.size > 0:
            if self.normals.size > 0:
                program = renderer.shader_programs['mesh']

            program.bind()
            self.buffer.bind()

            primitive = GL.GL_TRIANGLES if self.render_primitive == Node.RenderPrimitive.Triangles else GL.GL_LINES

            self._drawHelper(primitive)

            self.buffer.release()
            program.release()

            GL.glPolygonMode(GL.GL_FRONT_AND_BACK, GL.GL_FILL)
            GL.glDepthMask(GL.GL_TRUE)
            GL.glDisable(GL.GL_BLEND)

        for child in self.children:
            child.draw(renderer)

        GL.glPopAttrib()
        GL.glPopMatrix()

    def _drawHelper(self, primitive):
        """Helper for drawing the given primitive

        :param primitive: OpenGL primitive to render
        :type primitive: OpenGL.constant.IntConstant
        """
        if self.selected:
            GL.glColor4f(*settings.value(settings.Key.Selected_Colour))
        else:
            GL.glColor4f(*self.colour.rgbaf)

        if self.outlined:
            self.drawOutline(primitive, self.buffer.count)

        GL.glDrawElements(primitive, self.buffer.count, GL.GL_UNSIGNED_INT, ctypes.c_void_p(0))

    def drawOutline(self, primitive, count, offset=0):
        """Renders the red outline of the bound vertex array

        :param primitive: OpenGL primitive to render
        :type primitive: OpenGL.constant.IntConstant
        :param count: number of elements in array to draw
        :type count: int
        :param offset: start index in vertex array
        :type offset: int
        """
        old_colour = GL.glGetDoublev(GL.GL_CURRENT_COLOR)
        old_line_width = GL.glGetInteger(GL.GL_LINE_WIDTH)
        polygon_mode = GL.glGetIntegerv(GL.GL_POLYGON_MODE)
        GL.glColor3f(1, 0, 0)
        GL.glPolygonMode(GL.GL_FRONT_AND_BACK, GL.GL_LINE)
        GL.glLineWidth(3)
        GL.glCullFace(GL.GL_FRONT)
        GL.glEnable(GL.GL_CULL_FACE)
        # First Pass
        GL.glDrawElements(primitive, count, GL.GL_UNSIGNED_INT, ctypes.c_void_p(offset))

        GL.glColor4dv(old_colour)
        GL.glLineWidth(old_line_width)
        GL.glDisable(GL.GL_CULL_FACE)
        GL.glPolygonMode(GL.GL_FRONT_AND_BACK, polygon_mode[0])


class BatchRenderNode(Node):
    """Creates Node object for batch rendering. The vertices of multiple drawable
    objects are place in the same array to optimize performance

    :param object_count: number of drawable objects
    :type object_count: int
    """
<<<<<<< HEAD

    def __init__(self, object_count):
=======
    def __init__(self, object_count, instanced=False):
>>>>>>> 1f82f577
        super().__init__()

        self.instanced = instanced
        self.batch_offsets = [0] * object_count
        self.per_object_colour = [Colour.black()] * object_count
        self.per_object_transform = [Matrix44.identity()] * object_count
        self.selected = [False] * object_count
        self.resetOutline()

    @property
    def vertices(self):
        return self._vertices

    @vertices.setter
    def vertices(self, value):
        self._vertices = value.astype(np.float32)
        self._bounding_box = None

    @property
    def bounding_box(self):
        """Gets and sets node bounding box. The bounding box is transformed using
        the node's transformation matrix, so it may not be tight

<<<<<<< HEAD
    :param object_count: number of drawable objects
    :type object_count: int
    """

    def __init__(self, object_count):
        super().__init__()
=======
        :return: node render mode
        :rtype: Union[BoundingBox, None]
        """
        if len(self._vertices) == 0:
            return None
>>>>>>> 1f82f577

        boxes = []
        start = 0
        for index, end in enumerate(self.batch_offsets):
            t = Matrix44.identity() if not self.per_object_transform else self.per_object_transform[index]
            vertices = self.vertices[self.indices] if self.instanced else self.vertices[self.indices[start:end]]
            max_pos, min_pos = BoundingBox.fromPoints(vertices).bounds
            boxes.append(BoundingBox(max_pos, min_pos).transform(t))
            start = end

        return BoundingBox.merge(boxes)

    def resetOutline(self):
        self.outlined = [False] * len(self.batch_offsets)

    def _drawHelper(self, primitive):
        start = 0
        for index, end in enumerate(self.batch_offsets):
            if self.selected[index]:
                GL.glColor4f(*settings.value(settings.Key.Selected_Colour))
            else:
                GL.glColor4f(*self.per_object_colour[index].rgbaf)
            GL.glPushMatrix()
            t = Matrix44.identity() if not self.per_object_transform else self.per_object_transform[index]
            GL.glMultTransposeMatrixf(t)

            if self.instanced:
                count = self.buffer.count
                offset = 0
            else:
                count = end - start
                offset = start * self.vertices.itemsize

            if self.outlined[index]:
                self.drawOutline(primitive, count, offset)

            GL.glDrawElements(primitive, count, GL.GL_UNSIGNED_INT, ctypes.c_void_p(offset))
            GL.glPopMatrix()
            start = end


class VolumeNode(Node):
    """Creates Node object for volume rendering.

    :param volume: volume object
    :type volume: Volume
    """

    def __init__(self, volume):
        super().__init__()

        self.render_primitive = Node.RenderPrimitive.Volume

        self.volume = Texture3D(volume.render_target)
        self.transfer_function = Texture1D(volume.curve.transfer_function)

        volume_mesh = create_cuboid(2, 2, 2)
        self.vertices = volume_mesh.vertices
        self.indices = volume_mesh.indices

        self.extent = volume.extent
        self._transform = Matrix44.identity()
        self.model_matrix = volume.transform_matrix

        self.scale_matrix = np.diag([*(0.5 * self.extent), 1])

    def updateTransferFunction(self, transfer_function):
        """Updates node transfer function"""
        self.transfer_function = Texture1D(transfer_function)

    @property
    def top(self):
        """Returns top coordinates of volume

        :return: top coordinates
        :rtype: numpy.ndarray
        """
        return self.extent / 2

    @property
    def bottom(self):
        """Returns bottom coordinates of volume

        :return: bottom coordinates
        :rtype: numpy.ndarray
        """
        return -self.extent / 2

    @property
    def transform(self):
        """Gets and sets node transform matrix.

        :return: node transform matrix
        :rtype: Matrix44
        """
        return self._transform @ self.model_matrix

    @transform.setter
    def transform(self, value):
        self._transform = value

    @property
    def bounding_box(self):
        """Gets and sets node bounding box. The bounding box is transformed using
        the node's transformation matrix so it may not be tight

        :return: node render mode
        :rtype: Union[BoundingBox, None]
        """
        transform = self.transform @ self.scale_matrix
        return None if self._bounding_box is None else self._bounding_box.transform(transform)

    @bounding_box.setter
    def bounding_box(self, value):
        self._bounding_box = value

    def draw(self, renderer):
        if not self.visible:
            return

        GL.glPushMatrix()
        GL.glPushAttrib(GL.GL_CURRENT_BIT)
        GL.glMultTransposeMatrixf(self.transform)

        mode = Node.RenderMode.Solid if self.render_mode is None else self.render_mode

        GL.glEnable(GL.GL_BLEND)
        if mode == Node.RenderMode.Transparent:
            GL.glDepthMask(GL.GL_FALSE)
            GL.glBlendFunc(GL.GL_ZERO, GL.GL_SRC_COLOR)
        elif mode == Node.RenderMode.Solid:
            GL.glBlendFunc(GL.GL_SRC_ALPHA, GL.GL_ONE_MINUS_SRC_ALPHA)
        elif mode == Node.RenderMode.Wireframe:
            GL.glBlendFunc(GL.GL_ONE_MINUS_SRC_ALPHA, GL.GL_SRC_ALPHA)

        program = renderer.shader_programs['volume']
        program.bind()
        self.buffer.bind()
        self.volume.bind(GL.GL_TEXTURE0)
        self.transfer_function.bind(GL.GL_TEXTURE1)

        GL.glPushMatrix()
        GL.glMultTransposeMatrixf(self.scale_matrix)

        align_transform = self.transform
        view_matrix = np.array(renderer.scene.camera.model_view @ align_transform, np.float32)
        focal_length = 1 / np.tan(np.pi / 180 * renderer.scene.camera.fov / 2)
        inverse_view_proj = np.linalg.inv(renderer.scene.camera.projection @ view_matrix)
        ratio = renderer.devicePixelRatioF()

        program.setUniform('view', view_matrix, transpose=True)
        program.setUniform('inverse_view_proj', inverse_view_proj, transpose=True)
        program.setUniform('aspect_ratio', renderer.scene.camera.aspect)
        program.setUniform('focal_length', focal_length)
        program.setUniform('viewport_size', [renderer.width() * ratio, renderer.height() * ratio])
        program.setUniform('top', self.top)
        program.setUniform('bottom', self.bottom)
        program.setUniform('step_length', 0.001)
        program.setUniform('gamma', 2.2)
        program.setUniform('volume', 0)
        program.setUniform('transfer_func', 1)
        program.setUniform('highlight', self.selected or self.outlined)

        self.buffer.bind()
        self._drawHelper(GL.GL_TRIANGLES)
        self.volume.release()
        self.transfer_function.release()
        self.buffer.release()
        program.release()
        GL.glPopMatrix()

        GL.glPolygonMode(GL.GL_FRONT_AND_BACK, GL.GL_FILL)
        GL.glDepthMask(GL.GL_TRUE)
        GL.glDisable(GL.GL_BLEND)

        for child in self.children:
            child.draw(renderer)

        GL.glPopAttrib()
        GL.glPopMatrix()

    def _drawHelper(self, primitive):
        if self.selected:
            GL.glColor4f(*settings.value(settings.Key.Selected_Colour))

        if self.outlined:
            GL.glColor4f(1, 0, 0, 1)

        GL.glDrawElements(primitive, self.buffer.count, GL.GL_UNSIGNED_INT, ctypes.c_void_p(0))

    def drawOutline(self, primitive, count, offset=0):
        raise NotImplementedError('drawOutline is not implemented for VolumeNode')


class TextNode(Node):
    """Creates Node object for text rendering.

    :param text: text
    :type text: str
    :param position: 3D position of text
    :type position: Tuple[float, float, float]
    :param colour: colour of text
    :type colour: QtGui.QColor
    :param font: font
    :type font: QtGui.QFont
    """
    def __init__(self, text, position, colour, font):
        super().__init__()

        metric = QtGui.QFontMetrics(font)
        rect = metric.boundingRect(text)
        image = QtGui.QImage(rect.width(), rect.height(), QtGui.QImage.Format_RGBA8888)
        image.fill(0)

        # create texture image
        painter = QtGui.QPainter()
        painter.begin(image)
        painter.setRenderHints(QtGui.QPainter.Antialiasing | QtGui.QPainter.TextAntialiasing)
        painter.setFont(font)
        painter.setPen(colour)
        painter.drawText(0, metric.ascent(), text)
        painter.end()

        self.size = (rect.width(), rect.height())

        self.text = text
        self.position = position
        if text:
            ptr = image.constBits()
            ptr.setsize(image.byteCount())
            self.image_data = np.array(ptr).reshape((image.height(), image.width(), 4))
        else:
            self.image_data = np.array([])

    def isEmpty(self):
        return False if self.text else True

    def buildVertexBuffer(self):
        """Creates vertex buffer object for the node"""
        if not self.isEmpty():
            self.buffer = Text3D(self.size, self.image_data)

    def draw(self, renderer):
        if not self.visible and self.buffer is None:
            return

        program = renderer.shader_programs['text']
        program.bind()
        self.buffer.bind()
        program.setUniform('viewport_size', [renderer.width(), renderer.height()])
        GL.glEnable(GL.GL_BLEND)
        GL.glBlendFunc(GL.GL_SRC_ALPHA, GL.GL_ONE_MINUS_SRC_ALPHA)
        text_pos, ok = renderer.project(*self.position)
        if not ok:
            return

        program.setUniform('screen_pos', [*text_pos])
        self._drawHelper(GL.GL_TRIANGLES)
        GL.glDisable(GL.GL_BLEND)
        self.buffer.release()
        program.release()

        for child in self.children:
            child.draw(renderer)

    def drawOutline(self, primitive, count, offset=0):
        raise NotImplementedError('drawOutline is not implemented for TextNode')<|MERGE_RESOLUTION|>--- conflicted
+++ resolved
@@ -351,12 +351,7 @@
     :param object_count: number of drawable objects
     :type object_count: int
     """
-<<<<<<< HEAD
-
-    def __init__(self, object_count):
-=======
     def __init__(self, object_count, instanced=False):
->>>>>>> 1f82f577
         super().__init__()
 
         self.instanced = instanced
@@ -380,20 +375,11 @@
         """Gets and sets node bounding box. The bounding box is transformed using
         the node's transformation matrix, so it may not be tight
 
-<<<<<<< HEAD
-    :param object_count: number of drawable objects
-    :type object_count: int
-    """
-
-    def __init__(self, object_count):
-        super().__init__()
-=======
         :return: node render mode
         :rtype: Union[BoundingBox, None]
         """
         if len(self._vertices) == 0:
             return None
->>>>>>> 1f82f577
 
         boxes = []
         start = 0
